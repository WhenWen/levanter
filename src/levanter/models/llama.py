--- conflicted
+++ resolved
@@ -271,87 +271,6 @@
         return attn_output
 
 
-<<<<<<< HEAD
-class LlamaRMSNorm(ModuleWithStateDictSerialization):
-    """
-    Similar to LayerNorm, but uses the RMS of the input along the specified axis (or axes) instead of variance.
-    """
-
-    axis: AxisSpec = eqx.field(static=True)
-    weight: Optional[NamedArray]
-    bias: Optional[NamedArray]
-
-    eps: float = eqx.field(static=True, default=1e-5)
-    dtype: Optional[jnp.dtype] = eqx.field(static=True, default=jnp.float32)
-
-    @staticmethod
-    def init(axis: AxisSpec, eps: float = 1e-6, use_weight: bool = True, use_bias: bool = True, dtype=jnp.float32):
-        if use_weight:
-            weight = hax.ones(axis)
-        else:
-            weight = None
-        if use_bias:
-            bias = hax.zeros(axis)
-        else:
-            bias = None
-
-        return LlamaRMSNorm(axis, weight, bias, eps, dtype)
-
-    def __call__(self, x: NamedArray) -> NamedArray:
-        # This gives a different result than jnp.var(), which is
-        # defined as the average of the squared deviations from the mean
-        in_dtype = x.dtype
-        x = x.astype(self.dtype)
-        var = hax.mean(hax.square(x), axis=self.axis)
-        inv = hax.rsqrt(var + self.eps)
-        out = x * inv
-        out = out.astype(in_dtype)
-
-        if self.weight is not None:
-            out = self.weight * out
-        if self.bias is not None:
-            out = out + self.bias
-
-        # second cast in case params are in float32
-        return out.astype(in_dtype)
-
-    # def to_state_dict(self, prefix: Optional[str] = None) -> StateDict:
-    #     # need to flatten any named arrays in the state dict
-    #     state_dict = {}
-
-    #     if self.weight is not None:
-    #         flattened = self.weight.flatten("__OUT__")
-    #         name = with_prefix(prefix, "weight")
-    #         state_dict[name] = flattened.array
-    #         # state_dict[f"{prefix}.weight"] = flattened.array
-
-    #     if self.bias is not None:
-    #         flattened = self.bias.flatten("__OUT__")
-    #         name = with_prefix(prefix, "bias")
-    #         state_dict[name] = flattened.array
-
-    #     return state_dict
-
-    # def from_state_dict(self, state_dict: StateDict, prefix: Optional[str] = None):
-    #     if self.weight is not None:
-    #         name = with_prefix(prefix, "weight")
-    #         weight = hax.named(state_dict[name], "__OUT__")
-    #         weight = weight.unflatten_axis("__OUT__", self.axis)
-    #     else:
-    #         weight = None
-
-    #     if self.bias is not None:
-    #         name = with_prefix(prefix, "bias")
-    #         bias = hax.named(state_dict[name], "__OUT__")
-    #         bias = bias.unflatten_axis("__OUT__", self.axis)
-    #     else:
-    #         bias = None
-
-    #     return dataclasses.replace(self, weight=weight, bias=bias)
-
-
-=======
->>>>>>> da967ecc
 class LlamaDecoderLayer(eqx.Module):
     config: LlamaConfig = eqx.field(static=True)
     self_attn: LlamaAttention
