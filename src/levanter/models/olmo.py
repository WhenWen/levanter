import dataclasses
from dataclasses import dataclass
from typing import Callable, Dict, Optional, Type, Union

import equinox as eqx
import jax.numpy as jnp
import jax.random as jrandom
from jaxtyping import PRNGKeyArray

import haliax as hax
import haliax.nn as hnn
from haliax import Axis, NamedArray
from haliax.jax_utils import maybe_rng_split, named_call, shaped_rng_split
<<<<<<< HEAD
from haliax.nn.normalization import RmsNorm as Olmo2RMSNorm
=======
>>>>>>> e7ec456a
from haliax.nn.scan import Stacked
from haliax.state_dict import ModuleWithStateDictSerialization

from levanter.compat.hf_checkpoints import HFCheckpointConverter, HFCompatConfig
from levanter.models.attention import AttentionBackend, AttentionMask, dot_product_attention
from levanter.models.gpt2 import ACT2FN
from levanter.models.lm_model import LmConfig, LmHeadModel
from levanter.models.rotary import DefaultRotaryEmbeddingsConfig, RotaryEmbeddingsConfig
from levanter.utils.flop_utils import lm_flops_per_token
from levanter.utils.logging import silence_transformer_nag


silence_transformer_nag()
from transformers import Olmo2Config as HfOlmo2Config  # noqa: E402
from transformers import PretrainedConfig as HfConfig  # noqa: E402


@LmConfig.register_subclass("olmo2")
@dataclass(frozen=True)
class Olmo2Config(HFCompatConfig):
    """Config for Olmo2Model

    Args:
        seq_len (int, optional): maximum length of the input sequence. Defaults to 4096.
        hidden_dim (int, optional): dimension of the hidden state. Defaults to 4096.
        intermediate_dim (int, optional): dimension of the intermediate state. Defaults to 11008.
        num_layers (int, optional): number of hidden layers in the Transformer encoder. Defaults to 32.
        num_heads (int, optional): number of attention heads for each attention layer. Defaults to 32.
        num_kv_heads (int, optional): number of attention heads for keys and values in each attention layer.
            Setting to 1 means MQA. Setting to num_heads means MHA. Otherwise GQA.
            Note that num_heads must be divisible by this number. Defaults to 32.
        activation_function (str, optional): activation function for the hidden layer. Defaults to "silu".
        rope_scaling (Dict, optional): dict containing the scaling configuration for the Rotary Positional Embedding.
    """

    seq_len: int = 4096
    hidden_dim: int = 4096
    intermediate_dim: int = 11008
    num_layers: int = 32
    num_heads: int = 32
    num_kv_heads: int = 32
    activation_function: str = "silu"
    initializer_range: float = 0.02
    layer_norm_epsilon: float = 1e-6
    tie_word_embeddings: bool = False
    attention_bias: bool = False
    attention_dropout: float = 0.0

    # Attention-related config
    upcast_attn: bool = False
    use_flash_attention: Optional[bool] = True
    attn_backend: Optional[AttentionBackend] = None
    flash_attention_block_size: Optional[int] = None

    gradient_checkpointing: bool = True
    gradient_checkpointing_block_size: int = 5
    scan_layers: bool = True

    use_bias: bool = False
    use_layer_norm_weight: bool = True
    rope: RotaryEmbeddingsConfig = dataclasses.field(default_factory=DefaultRotaryEmbeddingsConfig)

    reference_checkpoint: str = "allenai/OLMo-2-1124-7B"
    tokenizer: Optional[str] = None

    # Axis
    Pos = property(lambda self: Axis(name="position", size=self.seq_len))
    KeyPos = property(lambda self: self.Pos.alias("key_position"))
    Embed = property(lambda self: Axis(name="embed", size=self.hidden_dim))
    Heads = property(lambda self: Axis(name="heads", size=self.num_heads))
    KVHeads = property(lambda self: Axis(name="kv_heads", size=self.num_kv_heads))
    Layers = property(lambda self: Axis(name="layers", size=self.num_layers))
    Mlp = property(lambda self: Axis(name="mlp", size=self.intermediate_dim))
    HeadSize = property(lambda self: Axis(name="head_size", size=self.hidden_dim // self.num_heads))

    def __post_init__(self):
        assert (
            self.num_heads % self.num_kv_heads == 0
        ), f"num_heads={self.num_heads} not divisible by num_kv_heads={self.num_kv_heads}."

    def hf_checkpoint_converter(self) -> HFCheckpointConverter["Olmo2Config"]:  # type: ignore
        return HFCheckpointConverter(
            self.__class__,
            reference_checkpoint=self.reference_checkpoint,
            trust_remote_code=True,
            tokenizer=self.tokenizer if self.tokenizer else self.reference_checkpoint,
            HfConfigClass=HfOlmo2Config,
        )

    @classmethod
    def from_hf_config(cls, hf_config: HfConfig):
        rope_theta = getattr(hf_config, "rope_theta", 500000)
        rope_config = RotaryEmbeddingsConfig.from_hf_config(rope_theta, hf_config.rope_scaling)
        return Olmo2Config(
            seq_len=hf_config.max_position_embeddings,
            hidden_dim=hf_config.hidden_size,
            intermediate_dim=hf_config.intermediate_size,
            num_layers=hf_config.num_hidden_layers,
            num_heads=hf_config.num_attention_heads,
            num_kv_heads=hf_config.num_key_value_heads,
            activation_function=hf_config.hidden_act,
            initializer_range=hf_config.initializer_range,
            layer_norm_epsilon=hf_config.rms_norm_eps,
            tie_word_embeddings=hf_config.tie_word_embeddings,
            attention_bias=hf_config.attention_bias,
            attention_dropout=hf_config.attention_dropout,
            rope=rope_config,
        )

    def to_hf_config(self, vocab_size: int, config_overrides: Optional[Dict] = None) -> HfOlmo2Config:
        """Convert to HuggingFace's Olmo2Config

        Args:
            vocab_size (int, optional): Vocabulary size of the tokenizer.
            config_overrides (dict, optional): Overrides for the config. Defaults to None.

        Returns:
            HfOlmo2Config: HuggingFace's Olmo2Config
        """
        if config_overrides is None:
            config_overrides = {}

        rope_theta, rope_scaling = self.rope.to_hf_config()

        return HfOlmo2Config(
            max_position_embeddings=self.seq_len,
            hidden_size=self.hidden_dim,
            intermediate_size=self.intermediate_dim,
            num_hidden_layers=self.num_layers,
            num_attention_heads=self.num_heads,
            num_key_value_heads=self.num_kv_heads,
            hidden_act=self.activation_function,
            initializer_range=self.initializer_range,
            rms_norm_eps=self.layer_norm_epsilon,
            tie_word_embeddings=self.tie_word_embeddings,
            attention_bias=self.attention_bias,
            attention_dropout=self.attention_dropout,
            rope_theta=rope_theta,
            rope_scaling=rope_scaling,
            vocab_size=vocab_size,
            pad_token_id=None,
            **config_overrides,
        )

    @property
    def model_type(self) -> Type["Olmo2LMHeadModel"]:
        return Olmo2LMHeadModel

<<<<<<< HEAD
    def mk_LayerNorm(self, axis: AxisSpec) -> "Olmo2RMSNorm":
        return Olmo2RMSNorm.init(
=======
    def mk_LayerNorm(self, axis: Axis) -> hnn.RmsNorm:
        return hnn.RmsNorm.init(
>>>>>>> e7ec456a
            axis, eps=self.layer_norm_epsilon, use_weight=self.use_layer_norm_weight, use_bias=self.use_bias
        )

    def flops_per_token(self, vocab_size: int):
        return lm_flops_per_token(
            hidden_dim=self.hidden_dim,
            intermediate_dim=self.intermediate_dim,
            num_layers=self.num_layers,
            num_kv_heads=self.num_kv_heads,
            num_heads=self.num_heads,
            seq_len=self.seq_len,
            vocab_size=vocab_size,
            glu=True,
        )


class Olmo2MLP(eqx.Module):
    """Multi-layer Perceptron for Olmo2
    Similar to LlamaMlp, adds an up-proj that multiplies with activated gate_proj before down-proj.
    """

    gate_proj: hnn.Linear  # projection from Embed to Mlp
    up_proj: hnn.Linear  # projection from Embed to Mlp
    down_proj: hnn.Linear  # projection from Mlp to Embed
    act: Callable = eqx.field(static=True)

    @staticmethod
    def init(
        Embed: Axis, Mlp: Axis, activation_fn: Union[str, Callable], *, key, use_bias: bool = False
    ) -> "Olmo2MLP":
        k_fc, k_up_proj, k_down_proj = jrandom.split(key, 3)
        gate_proj = hnn.Linear.init(Out=Mlp, In=Embed, key=k_fc, use_bias=use_bias, out_first=True)
        up_proj = hnn.Linear.init(Out=Mlp, In=Embed, key=k_up_proj, use_bias=use_bias, out_first=True)
        down_proj = hnn.Linear.init(Out=Embed, In=Mlp, key=k_down_proj, use_bias=use_bias, out_first=True)
        if isinstance(activation_fn, str):
            activation_fn = ACT2FN[activation_fn]
        act = activation_fn  # type: ignore
        return Olmo2MLP(gate_proj, up_proj, down_proj, act)

    @named_call
    def __call__(self, x: NamedArray, *, key=None) -> NamedArray:
        k_gate, k_up, k_down = maybe_rng_split(key, 3)
        hidden_states = self.gate_proj(x, key=k_gate)
        hidden_states = self.act(hidden_states)
        hidden_states = hidden_states * self.up_proj(x, key=k_up)
        outputs = self.down_proj(hidden_states, key=k_down)
        return outputs


class Olmo2Attention(ModuleWithStateDictSerialization, eqx.Module):
    config: Olmo2Config = eqx.field(static=True)
    q_proj: hnn.Linear  # projection from Embed to query
    k_proj: hnn.Linear  # projection from Embed to key
    v_proj: hnn.Linear  # projection from Embed to value
    o_proj: hnn.Linear  # projection from Heads to output
    q_norm: hnn.RmsNorm  # normalization for query
    k_norm: hnn.RmsNorm  # normalization for key

    @staticmethod
    def init(config: Olmo2Config, *, key) -> "Olmo2Attention":
        use_bias = config.attention_bias
        Embed = config.Embed
        QHeadsPerGroup = hax.Axis("q_heads_per_group", config.num_heads // config.num_kv_heads)
        HeadSize = config.HeadSize

        k_q, k_k, k_v, k_o = jrandom.split(key, 4)
        # should this be the same os o_proj
        q_proj = hnn.Linear.init(
            In=Embed, Out=(config.KVHeads, QHeadsPerGroup, HeadSize), key=k_q, use_bias=use_bias, out_first=True
        )
        k_proj = hnn.Linear.init(In=Embed, Out=(config.KVHeads, HeadSize), key=k_k, use_bias=use_bias, out_first=True)
        v_proj = hnn.Linear.init(In=Embed, Out=(config.KVHeads, HeadSize), key=k_v, use_bias=use_bias, out_first=True)
        o_proj = hnn.Linear.init(In=(config.Heads, HeadSize), Out=Embed, key=k_o, use_bias=use_bias, out_first=True)

        # For q_norm, normalization is over the entire hidden dimension
<<<<<<< HEAD
        q_norm = config.mk_LayerNorm((config.KVHeads, QHeadsPerGroup, HeadSize))
        k_norm = config.mk_LayerNorm((config.KVHeads, HeadSize))
=======
        q_norm = hnn.RmsNorm.init(
            (config.KVHeads, QHeadsPerGroup, HeadSize),
            eps=config.layer_norm_epsilon,
            use_weight=config.use_layer_norm_weight,
            use_bias=config.use_bias,
        )

        k_norm = hnn.RmsNorm.init(
            (config.KVHeads, HeadSize),
            eps=config.layer_norm_epsilon,
            use_weight=config.use_layer_norm_weight,
            use_bias=config.use_bias,
        )
>>>>>>> e7ec456a

        return Olmo2Attention(config, q_proj, k_proj, v_proj, o_proj, q_norm, k_norm)

    @named_call
    def __call__(self, x: NamedArray, mask: Optional[NamedArray | AttentionMask], *, key=None) -> NamedArray:
        key_q, key_k, key_v, key_o = maybe_rng_split(key, 4)

        # OLMo2 project for q and k and then normalizes
        q_proj = self.q_proj(x, key=key_q)
        q = self.q_norm(q_proj)
<<<<<<< HEAD
        # q = self.q_proj(norm_x, key=key_q)
=======
>>>>>>> e7ec456a

        # Project to key
        k_proj = self.k_proj(x, key=key_k)
        k = self.k_norm(k_proj)

        # Regular projection for value
        v = self.v_proj(x, key=key_v)

        # Reshape for attention
        q = q.rearrange((..., "kv_heads", "q_heads_per_group", "position", "head_size"))
        k = k.rearrange((..., "kv_heads", "position", "head_size"))
        v = v.rearrange((..., "kv_heads", "position", "head_size"))

        # Apply rotary position embeddings
        rot_embs = self.config.rope.build(self.config.HeadSize, q.resolve_axis("position"))
        q, k = rot_embs(self.config.HeadSize, q, k)

        # Rename position axis for attention
        k = k.rename({"position": "key_position"})
        v = v.rename({"position": "key_position"})

        # Apply attention
        c = self.config
        attn_output = dot_product_attention(
            "position",
            "key_position",
            "head_size",
            q,
            k,
            v,
            mask,
            attention_dtype=jnp.float32 if self.config.upcast_attn else x.dtype,
            use_flash=c.use_flash_attention,
            attn_backend=self.config.attn_backend,
            flash_block_size=c.flash_attention_block_size,
            dropout=self.config.attention_dropout,
            inference=not self.config.attention_dropout > 0,
            prng=key,
        )

        # Flatten heads and apply output projection
        attn_output = attn_output.flatten_axes(("kv_heads", "q_heads_per_group"), "heads")
        attn_output = attn_output.astype(x.dtype)
        attn_output = self.o_proj(attn_output, key=key_o)

        return attn_output


class Olmo2DecoderLayer(ModuleWithStateDictSerialization, eqx.Module):
    config: Olmo2Config = eqx.field(static=True)
    self_attn: Olmo2Attention
    mlp: Olmo2MLP
    post_attention_layernorm: hnn.RmsNorm
    post_feedforward_layernorm: hnn.RmsNorm

    @staticmethod
    def init(config: Olmo2Config, *, key) -> "Olmo2DecoderLayer":
        k_attn, k_mlp = jrandom.split(key, 2)

        attn = Olmo2Attention.init(config, key=k_attn)
        mlp = Olmo2MLP.init(
            config.Embed,
            config.Mlp,
            config.activation_function,
            key=k_mlp,
            use_bias=config.use_bias,
        )

        post_attention_ln = config.mk_LayerNorm(config.Embed)
        post_feedforward_ln = config.mk_LayerNorm(config.Embed)

        return Olmo2DecoderLayer(config, attn, mlp, post_attention_ln, post_feedforward_ln)

    @named_call
    def __call__(self, x: NamedArray, mask: Optional[NamedArray | AttentionMask], *, key=None) -> NamedArray:
        k_attn, k_mlp = maybe_rng_split(key, 2)

        # Self attention with norm before residual
        attn_output = self.self_attn(x=x, mask=mask, key=k_attn)
        attn_output = self.post_attention_layernorm(attn_output)
        h = x + attn_output

        # MLP with norm before residual
        mlp_output = self.mlp(h, key=k_mlp)
        mlp_output = self.post_feedforward_layernorm(mlp_output)
        x = h + mlp_output

        return x


class Olmo2Transformer(ModuleWithStateDictSerialization, eqx.Module):
    config: Olmo2Config = eqx.field(static=True)
    layers: Stacked[Olmo2DecoderLayer]
    norm: hnn.RmsNorm

    @staticmethod
    def init(config: Olmo2Config, *, key) -> "Olmo2Transformer":
        S = Stacked
        if not config.scan_layers:
            from haliax.nn.scan import BlockSeq

            S = BlockSeq

        layers = S.init(config.Layers, Olmo2DecoderLayer, gradient_checkpointing=config.gradient_checkpointing)(
            config,
            key=shaped_rng_split(key, config.num_layers),
        )
        ln_f = config.mk_LayerNorm(config.Embed)

        return Olmo2Transformer(config, layers, ln_f)

    def _state_dict_key_map(self) -> Dict[str, Optional[str]]:
        """Map model parameter names to HF parameter names"""
        return {
            "layers": "layers",
            "norm": "norm",
        }

    @named_call
    def __call__(self, x: NamedArray, attn_mask: Optional[NamedArray | AttentionMask], *, key) -> NamedArray:
        keys = maybe_rng_split(key, self.config.num_layers) if key is not None else None
        x = self.layers.fold(x, mask=attn_mask, key=keys)
        x = self.norm(x)
        return x


class Olmo2Embedding(ModuleWithStateDictSerialization, eqx.Module):
    """Token embedding for Olmo2"""

    Vocab: Axis = eqx.field(static=True)
    token_embeddings: hnn.Embedding

    @staticmethod
    def init(Vocab: Axis, config: Olmo2Config, *, key) -> "Olmo2Embedding":
        return Olmo2Embedding(Vocab, hnn.Embedding.init(Vocab, config.Embed, key=key))

    @named_call
    def embed(self, input_ids, *args):
        input_embeds = self.token_embeddings(input_ids)
        return input_embeds

    def unembed(self, x: NamedArray):
        return self.token_embeddings.unembed(x)

    def _state_dict_key_map(self) -> Dict[str, Optional[str]]:
        return {"token_embeddings": "embed_tokens"}

    def resize_embeddings(self, new_size: int, key: Optional[PRNGKeyArray] = None):
        new_weights = self.token_embeddings.resize_embeddings(new_size, key=key)
        return dataclasses.replace(self, Vocab=self.Vocab.resize(new_size), token_embeddings=new_weights)


class Olmo2LMHeadModel(ModuleWithStateDictSerialization, LmHeadModel[Olmo2Config]):
    transformer: Olmo2Transformer
    embeddings: Olmo2Embedding
    lm_head: Optional[hnn.Linear]

    @property
    def config(self):
        return self.transformer.config

    @property
    def vocab_size(self) -> int:
        return self.Vocab.size

    @property
    def Vocab(self) -> Axis:
        return self.embeddings.Vocab

    @classmethod
    def init(cls, Vocab: Axis, config: Olmo2Config, *, key) -> "Olmo2LMHeadModel":
        k_t, k_emb, k_head = jrandom.split(key, 3)
        transformer = Olmo2Transformer.init(config, key=k_t)
        embeddings = Olmo2Embedding.init(Vocab, config, key=k_emb)
        if config.tie_word_embeddings:
            lm_head = None
        else:
            lm_head = hnn.Linear.init(In=config.Embed, Out=Vocab, key=k_head, use_bias=False, out_first=True)

        return Olmo2LMHeadModel(transformer, embeddings, lm_head)

    def _state_dict_key_map(self) -> Dict[str, Optional[str]]:
        """Map model parameter names to HF parameter names"""
        return {
            "transformer": "model",
            "embeddings": "model",
            "lm_head": "lm_head",
        }

    def __call__(
        self,
        input_ids: NamedArray,
        attn_mask: Optional[Union[NamedArray, AttentionMask]] = None,
        *,
        key=None,
    ) -> NamedArray:
        """
        Args:
            input_ids (NamedArray): [batch, position]
                Indices of input sequence tokens in the vocabulary.
            attn_mask (Union[NamedArray, AttentionMask], optional): [batch, position]
                Mask to avoid performing attention on the padding token indices of the encoder input.
        """
        k_t, k_head = maybe_rng_split(key, 2)

        # Get token embeddings
        x = self.embeddings.embed(input_ids)

        # Pass through transformer
        x = self.transformer(x, attn_mask=attn_mask, key=k_t)

        # Apply language modeling head
        if self.lm_head:
            lm_logits = self.lm_head(x, key=k_head)
        else:
            lm_logits = self.embeddings.unembed(x)

        return lm_logits

    def activations(
        self, input_ids: NamedArray, attn_mask: Optional[AttentionMask | NamedArray] = None, *, key=None
    ) -> NamedArray:
        """
        Compute the activations for the next token in a sequence.
        Args:
            input_ids: token IDs with shape {Pos}
            attn_mask: attention mask with shape {Pos, KeyPos}
            key: PRNGKeyArray for random number generation

        Returns:
            NamedArray: activations with shape {Pos, Embed}
        """
        # Get token embeddings
        x = self.embeddings.embed(input_ids)

        # Pass through transformer
        x = self.transformer(x, attn_mask=attn_mask, key=key)

        return x

    def get_lm_head(self) -> hax.NamedArray:
        if self.lm_head is None:
            return self.embeddings.token_embeddings.weight
        else:
            return self.lm_head.weight

    def resize_vocab(self, new_size: int, key=None) -> "LmHeadModel[Olmo2Config]":
        new_Vocab = self.Vocab.resize(new_size)
        k1, k2 = maybe_rng_split(key, 2)
        new_embeddings = self.embeddings.resize_embeddings(new_size, key=k1)
        if self.lm_head is not None:
            new_lm_matrix = hax.tree_util.resize_axis(self.lm_head.weight, self.Vocab, new_size, key=k2)
            new_lm_head = dataclasses.replace(self.lm_head, Out=new_Vocab, weight=new_lm_matrix)
            return dataclasses.replace(self, embeddings=new_embeddings, lm_head=new_lm_head)
        else:
            return dataclasses.replace(self, embeddings=new_embeddings)<|MERGE_RESOLUTION|>--- conflicted
+++ resolved
@@ -9,12 +9,8 @@
 
 import haliax as hax
 import haliax.nn as hnn
-from haliax import Axis, NamedArray
+from haliax import Axis, AxisSpec, NamedArray
 from haliax.jax_utils import maybe_rng_split, named_call, shaped_rng_split
-<<<<<<< HEAD
-from haliax.nn.normalization import RmsNorm as Olmo2RMSNorm
-=======
->>>>>>> e7ec456a
 from haliax.nn.scan import Stacked
 from haliax.state_dict import ModuleWithStateDictSerialization
 
@@ -163,13 +159,8 @@
     def model_type(self) -> Type["Olmo2LMHeadModel"]:
         return Olmo2LMHeadModel
 
-<<<<<<< HEAD
-    def mk_LayerNorm(self, axis: AxisSpec) -> "Olmo2RMSNorm":
-        return Olmo2RMSNorm.init(
-=======
-    def mk_LayerNorm(self, axis: Axis) -> hnn.RmsNorm:
+    def mk_LayerNorm(self, axis: AxisSpec) -> hnn.RmsNorm:
         return hnn.RmsNorm.init(
->>>>>>> e7ec456a
             axis, eps=self.layer_norm_epsilon, use_weight=self.use_layer_norm_weight, use_bias=self.use_bias
         )
 
@@ -245,24 +236,8 @@
         o_proj = hnn.Linear.init(In=(config.Heads, HeadSize), Out=Embed, key=k_o, use_bias=use_bias, out_first=True)
 
         # For q_norm, normalization is over the entire hidden dimension
-<<<<<<< HEAD
         q_norm = config.mk_LayerNorm((config.KVHeads, QHeadsPerGroup, HeadSize))
         k_norm = config.mk_LayerNorm((config.KVHeads, HeadSize))
-=======
-        q_norm = hnn.RmsNorm.init(
-            (config.KVHeads, QHeadsPerGroup, HeadSize),
-            eps=config.layer_norm_epsilon,
-            use_weight=config.use_layer_norm_weight,
-            use_bias=config.use_bias,
-        )
-
-        k_norm = hnn.RmsNorm.init(
-            (config.KVHeads, HeadSize),
-            eps=config.layer_norm_epsilon,
-            use_weight=config.use_layer_norm_weight,
-            use_bias=config.use_bias,
-        )
->>>>>>> e7ec456a
 
         return Olmo2Attention(config, q_proj, k_proj, v_proj, o_proj, q_norm, k_norm)
 
@@ -273,10 +248,6 @@
         # OLMo2 project for q and k and then normalizes
         q_proj = self.q_proj(x, key=key_q)
         q = self.q_norm(q_proj)
-<<<<<<< HEAD
-        # q = self.q_proj(norm_x, key=key_q)
-=======
->>>>>>> e7ec456a
 
         # Project to key
         k_proj = self.k_proj(x, key=key_k)
