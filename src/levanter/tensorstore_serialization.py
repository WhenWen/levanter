# References:
# * Orbax: https://github.com/google/orbax/blob/11d2934ecfff77e86b5e07d0fef02b67eff4511b/orbax/checkpoint/pytree_checkpoint_handler.py#L312
import logging
import os
from dataclasses import dataclass
from functools import partial
from typing import Any, Callable, Optional

import equinox
import jax
import jax.experimental.array_serialization.serialization as array_ser
import jax.numpy as jnp
import jax.tree_util as jtu
import numpy as np
from jax.sharding import Mesh, Sharding
from jaxtyping import PyTree

import haliax as hax
from haliax.jax_utils import is_jax_array_like
from haliax.partitioning import ResourceMapping
from haliax.util import is_named_array

from levanter.utils import fsspec_utils, jax_utils


logger = logging.getLogger(__name__)


def _is_named_or_none(x):
    return x is None or is_named_array(x)


def tree_serialize_leaves_tensorstore(
    checkpoint_dir,
    pytree,
    manager: Optional[array_ser.GlobalAsyncCheckpointManager] = None,
    *,
    commit_callback: Optional[Callable] = None,
):
    if manager is None:
        manager = array_ser.GlobalAsyncCheckpointManager()
        manager_was_none = True
    else:
        manager_was_none = False

    leaf_key_paths = jax_utils.leaf_key_paths(pytree, is_leaf=is_named_array)
    assert len(jax.tree.leaves(leaf_key_paths, is_leaf=is_named_array)) == len(
        jax.tree.leaves(pytree, is_leaf=is_named_array)
    )

    paths = _fs_paths_from_key_paths(checkpoint_dir, leaf_key_paths)

    # make a dataclass since tuples are pytrees
    @dataclass
    class Pair:
        path: str
        leaf: Any

    zipped = jax.tree.map(lambda x, y: Pair(x, y), paths, pytree, is_leaf=lambda x: x is None)
    paired_leaves = jax.tree.leaves(zipped)
    paths = [p.path for p in paired_leaves]
    leaves = [p.leaf.array if is_named_array(p.leaf) else p.leaf for p in paired_leaves]

    # ok, not all of these are arrays, but we'll deal with that in the async function
    def _ensure_is_array(x):
        if isinstance(x, (int, float, bool, complex)):
            return jnp.array(x)
        else:
            return x

    arrays = [_ensure_is_array(x) for x in leaves]

    # filter out the None leaves and paths (must be zip)
    arrays, paths = zip(*[(a, p) for a, p in zip(arrays, paths) if equinox.is_array_like(a)])

    arrays = list(arrays)
    paths = list(paths)

    if commit_callback is None:
        commit_callback = lambda: logger.info("Committed checkpoint to Tensorstore")  # noqa

    manager.serialize_with_paths(arrays, paths, on_commit_callback=commit_callback)

    if manager_was_none:
        manager.wait_until_finished()


def _fs_paths_from_key_paths(checkpoint_dir, leaf_key_paths):
    def path_from_key_path(key_path):
        return os.path.join(checkpoint_dir, *key_path.split("."))

    paths = jtu.tree_map(path_from_key_path, leaf_key_paths)
    return paths


def _sharding_from_leaf(leaf, axis_mapping, mesh) -> Optional[jax.sharding.Sharding]:
    if is_named_array(leaf):
        if leaf.array is None:
            return None
        return hax.partitioning.sharding_for_axis(leaf.axes, axis_mapping, mesh)
    elif hasattr(leaf, "sharding") and getattr(leaf, "sharding") is not None:
        return leaf.sharding
    elif is_jax_array_like(leaf):
        return _fully_replicated_sharding(mesh)
    elif isinstance(leaf, (bool, float, complex, int, np.ndarray)):
        return _fully_replicated_sharding(mesh)
    else:
        logger.warning(f"Unknown leaf type {type(leaf)}")
        return None


def _fully_replicated_sharding(mesh):
    return hax.partitioning.sharding_for_axis((), {}, mesh)


def tree_deserialize_leaves_tensorstore(
    checkpoint_dir,
    pytree,
    axis_mapping: Optional[ResourceMapping] = None,
    mesh: Optional[Mesh] = None,
    manager: Optional[array_ser.GlobalAsyncCheckpointManager] = None,
    *,
    allow_missing: bool = False,
):
    """
    Deserializes a PyTree of Arrays and NamedArrays from a Tensorstore checkpoint, returning a pytree with the same shape
    as the one provided. This method is capable of deserializing NamedArrays that are the result of an eval_shape call
    (i.e. they are not yet arrays but are ShapedDtypeStructs), provided you pass in the axis_mapping and mesh (or
    they are available by context)

    Args:
        checkpoint_dir: the directory containing the tensorstore checkpoint, can be a local path or a GCS path
        pytree: the exemplar pytree
        axis_mapping: optional, the axis mapping for the NamedArrays (if they are not yet arrays)
        mesh: optional, the mesh for the NamedArrays (if they are not yet arrays)
        manager: optional, the checkpoint manager to use. If not provided, a new one will be created
        allow_missing: if True, missing leaves will be allowed and kept as-is

    Returns:
        A pytree with the same shape as the exemplar pytree, but with the arrays deserialized from the checkpoint
    """
    if manager is None:
        manager = array_ser.GlobalAsyncCheckpointManager()

    shardings: PyTree[Optional[Sharding]] = jtu.tree_map(
        partial(_sharding_from_leaf, axis_mapping=axis_mapping, mesh=mesh), pytree, is_leaf=is_named_array
    )

    # TODO: support ShapeDtypeStructs that are not NamedArrays
    leaf_key_paths = jax_utils.leaf_key_paths(shardings, is_leaf=is_named_array)
    paths = _fs_paths_from_key_paths(checkpoint_dir, leaf_key_paths)
    paths = jtu.tree_leaves(paths, is_leaf=lambda x: x is None)

    shardings_leaves, shardings_structure = jtu.tree_flatten(shardings, is_leaf=_is_named_or_none)

    assert len(shardings_leaves) == len(paths)
    # ok, so, jax really doesn't want any Nones in the leaves here, so we need to temporarily partition the pytree
    real_indices = [i for i, x in enumerate(shardings_leaves) if x is not None]
    paths_to_load = []
    indices_to_load = []
    shardings_to_load = []

    missing_paths = []
    missing_indices = []

    for i in real_indices:
        path = paths[i]

        if not fsspec_utils.exists(path):
            missing_paths.append(path)
            missing_indices.append(i)
            continue

<<<<<<< HEAD
    deser_leaves = manager.deserialize_with_paths(shardings=real_leaves, paths=real_paths)
=======
        paths_to_load.append(path)
        indices_to_load.append(i)
        shardings_to_load.append(shardings_leaves[i])

    # ok now check for missing paths
    if missing_paths:
        if not allow_missing:
            raise FileNotFoundError(f"Missing paths: {missing_paths}")
        else:
            to_log = f"Several keys were missing from the checkpoint directory {checkpoint_dir}:"
            leaf_paths = jtu.tree_leaves(leaf_key_paths, is_leaf=_is_named_or_none)
            for i in missing_indices:
                to_log += f"\n  - {leaf_paths[i]}"
            logger.warning(to_log)

    deser_leaves = manager.deserialize_with_paths(shardings=shardings_to_load, paths=paths_to_load)

>>>>>>> 5a1cbdc0
    # now we need to recreate the original structure

    out_leaves = jax.tree_leaves(pytree, is_leaf=_is_named_or_none)
    assert len(out_leaves) == len(shardings_leaves)
    # out_leaves = [None] * len(shardings_leaves)
    for i, x in zip(indices_to_load, deser_leaves):
        out_leaves[i] = x

    deser_arrays = jtu.tree_unflatten(shardings_structure, out_leaves)

    # deser_arrays only has arrays for the deserialized arrays, but we need named arrays for at least some.
    # The original pytree has the structure we want, so we'll use that to rebuild the named arrays
    def _rebuild_named_array(like, array):
        if is_named_array(array):
            return array

        if is_named_array(like):
            return hax.NamedArray(array, like.axes)
        else:
            return array

    return jtu.tree_map(_rebuild_named_array, pytree, deser_arrays, is_leaf=_is_named_or_none)<|MERGE_RESOLUTION|>--- conflicted
+++ resolved
@@ -171,9 +171,6 @@
             missing_indices.append(i)
             continue
 
-<<<<<<< HEAD
-    deser_leaves = manager.deserialize_with_paths(shardings=real_leaves, paths=real_paths)
-=======
         paths_to_load.append(path)
         indices_to_load.append(i)
         shardings_to_load.append(shardings_leaves[i])
@@ -191,7 +188,6 @@
 
     deser_leaves = manager.deserialize_with_paths(shardings=shardings_to_load, paths=paths_to_load)
 
->>>>>>> 5a1cbdc0
     # now we need to recreate the original structure
 
     out_leaves = jax.tree_leaves(pytree, is_leaf=_is_named_or_none)
