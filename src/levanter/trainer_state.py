import dataclasses
import typing
from typing import TYPE_CHECKING, Callable, Generic, Optional, Tuple, TypeVar

import equinox as eqx
import jax
import jmp
from jax import numpy as jnp
from jaxtyping import PRNGKeyArray, PyTree
from optax import GradientTransformation, OptState

from haliax.quantization import Fp8Config, apply_updates, fp8_linear_layers, partition_for_grad_overwrite
from haliax.types import IntScalar, Scalar

from levanter.optim.model_averaging import ModelAveraging, ModelAveragingConfig
from levanter.utils.jax_utils import is_inexact_arrayish
from levanter.utils.tree_utils import inference_mode
from levanter.utils.types import FilterTree


M = TypeVar("M", bound=PyTree)
S = TypeVar("S")


if TYPE_CHECKING:
    from _typeshed import DataclassInstance  # type: ignore
else:
    DataclassInstance = typing.Any


def _ensure_int_is_array(x):
    # who tf decided that bools are ints
    if isinstance(x, int) and not isinstance(x, bool):
        return jnp.array(x)
    else:
        return x

def _ensure_float_is_array(x):
    # who tf decided that bools are ints
    if isinstance(x, float):
        return jnp.array(x)
    else:
        return x

class TrainerState(eqx.Module, Generic[M]):
    """
    This is the state of the trainer. It contains the model, optimizer state, and random key.
    It is an equinox Module because it is a PyTree that gets passed to the core `train_step` method
    of the Trainer. This unfortunately means that `step` is an Array and not an int, hence the IntScalar.

    It's designed to be extended by subclasses. Alternatively, you can implement your own trainer state
    that doesn't inherit from this class.
    """

    # I might be reinventing Flax.

    step: IntScalar = eqx.field(converter=_ensure_int_is_array)
    model: M
    ema_model: Optional[M]
    optimizer: GradientTransformation = eqx.field(static=True)
    opt_state: OptState
    training_key: PRNGKeyArray
    is_trainable: FilterTree = eqx.field(static=True)
    mp: jmp.Policy = eqx.field(static=True)
    use_ema: FilterTree = eqx.field(static=True)
    ema_beta: Scalar = eqx.field(converter=_ensure_float_is_array)

    model_averaging: ModelAveraging[M] | None = None

    @property
    def int_step(self) -> int:
        """
        Returns the step as an int. On multinode, doing
        """
        return int(self.step)

    @property
    def trainable_model(self) -> M:
        return trainables_only(self.model, self.is_trainable)
    @property
    def trainable_ema_model(self) -> M:
        return trainables_only(self.ema_model, self.is_trainable)

    @property
    def saveable_state(self) -> FilterTree:
        return eqx.filter(self, saveable_training_mask(self, self.is_trainable))

    @property
    def eval_model(self) -> M:
        """
        Returns the model in evaluation mode, using the inference mode of the model averaging if it exists.
        Otherwise, it uses the inference mode of the model.
        """
        if self.model_averaging is not None:
            # model averaging only gets the trainable params so we have to patch in the trainables
            m = self.model_averaging.model_params
            m = eqx.combine(m, self.model)
        else:
            m = self.model

        return inference_mode(m, True)

    @classmethod
    def init(
        cls,
        optimizer: GradientTransformation,
        model: M,
        *args,
        key: PRNGKeyArray,
        is_trainable: FilterTree = True,
        mp: Optional[jmp.Policy] = None,
        fp8: Fp8Config = None,
<<<<<<< HEAD
        use_ema: FilterTree = True,
        ema_beta: float = 0.995,
=======
        model_averaging: ModelAveragingConfig[M] | None = None,
>>>>>>> 04a81ca2
        **kwargs,
    ) -> "TrainerState[M]":
        if mp is not None:
            model = cast_params_by_trainability(model, mp, is_trainable)
        else:
            mp = jmp.get_policy("f32")

        if use_ema:
            ema_model = jax.tree_util.tree_map(lambda x: jnp.array(x, copy = True), model)
        else:
            ema_model = None

        if fp8 is not None:
            model = fp8_linear_layers(model, fp8)

<<<<<<< HEAD
        opt_state = init_optimizer_for_trainables(optimizer, model, is_trainable)
        return cls(0, model, ema_model, optimizer, opt_state, key, use_ema = use_ema, ema_beta = ema_beta, is_trainable=is_trainable, mp=mp, *args, **kwargs)
=======
        trainable_model = trainables_only(model, is_trainable)

        if model_averaging is not None:
            model_averaging = model_averaging.create(trainable_model)

        opt_state = init_optimizer_for_trainables(optimizer, trainable_model)

        return cls(
            0,
            model,
            optimizer,
            opt_state,
            key,
            is_trainable=is_trainable,
            mp=mp,
            model_averaging=model_averaging,
            *args,
            **kwargs,
        )
>>>>>>> 04a81ca2

    def take_step(self: S, grads: PyTree, obj_fun: Optional[Callable[[M], Scalar]] = None) -> S:
        assert isinstance(self, TrainerState)  # make mypy happy
        model, ema_model, opt_state = take_train_step(
            self.optimizer,
            self.model,
            self.ema_model,
            self.opt_state,
            grads,
            obj_fun=obj_fun,
            is_trainable=self.is_trainable,
            use_ema=self.use_ema,
            ema_beta = self.ema_beta
        )
<<<<<<< HEAD
        return dataclasses.replace(self, model=model, ema_model=ema_model, opt_state=opt_state, step=self.step + 1)
=======

        if self.model_averaging is not None:
            ma = self.model_averaging.update(trainables_only(model, self.is_trainable), self.step)
        else:
            ma = None

        return dataclasses.replace(self, model=model, opt_state=opt_state, model_averaging=ma, step=self.step + 1)
>>>>>>> 04a81ca2


def init_optimizer_for_trainables(optimizer, trainable_model):
    """
    Initializes the optimizer state for the trainable parameters of the model.
    """
    _, trainable = partition_for_grad_overwrite(trainable_model)  # doesn't make a huge difference, but saves some ram
    opt_state = optimizer.init(trainable)
    return opt_state


def _params_only(t):
    return eqx.filter(t, is_inexact_arrayish)


def _partition_trainable_params(model, filter):
    """
    Partitions the model into trainable and non-trainable parameters. This is used internally
    for the gradient calculation and checkpointing, but you can also use it to filter out params for logging
    or something.

    Returns:
        trainable, non-trainable
    """

    filter = make_floating_point_trainable_filter(filter)
    return eqx.partition(model, filter)


def trainables_only(model, filter):
    """
    Filters out non-trainable parameters from the model. This is used internally to
    for the optimizer state and to compute gradients, but you can also use it to filter out
    params for logging or something.
    """
    return _partition_trainable_params(model, filter)[0]


def cast_params_by_trainability(model, mp, is_trainable):
    """
    Casts the parameters of a model to the appropriate precision based on the is_trainable filter spec.
    Trainable parameters are cast to param precision, non-trainable parameters are cast to compute precision.
    """

    trainable, non_trainable = _partition_trainable_params(model, is_trainable)
    trainable = mp.cast_to_param(trainable)
    non_trainable = mp.cast_to_compute(non_trainable)
    model = eqx.combine(trainable, non_trainable)
    return model


def saveable_training_mask(trainer_state: S, is_trainable_param: FilterTree = True) -> FilterTree:
    """
    Returns a mask representing the saveable portion of a trainer state. This is used to filter out non-trainable
    parameters for checkpointing and for logging.
    """

    is_trainable_param = make_floating_point_trainable_filter(is_trainable_param)

    trainer_state = jax.tree_util.tree_map(lambda x: True, trainer_state)
    saveable_state = dataclasses.replace(trainer_state, step=True, training_key=True)  # type: ignore
    saveable_state = dataclasses.replace(saveable_state, model=is_trainable_param)  # type: ignore
    return saveable_state  # type: ignore


def update_moment(updates, moments, decay):
    """Compute the exponential moving average of the `order`-th moment."""
    return jax.tree_util.tree_map(lambda g, t: (1 - decay) * g + decay * t, updates, moments)

import optax
def take_train_step(
    optimizer,
    model: M,
    ema_model: Optional[M],
    opt_state,
    grads,
    *,
    obj_fun: Optional[Callable[[M], Scalar]] = None,
    use_ema: bool = True,
    ema_beta: float = 0.995,
    is_trainable: FilterTree = True,
) -> Tuple[M, OptState]:
    train_grads = trainables_only(grads, is_trainable)
    overwrites, train_grads = partition_for_grad_overwrite(train_grads)
    trainable_model = trainables_only(model, is_trainable)
    updates, opt_state = optimizer.update(train_grads, opt_state, params=trainable_model, obj_fn=obj_fun)
    model = apply_updates(model, updates, overwrites)
    if use_ema:
        ema_model = update_moment(model, ema_model, ema_beta)
    else:
        ema_model = None

    return model, ema_model, opt_state


def make_floating_point_trainable_filter(is_trainable: FilterTree) -> FilterTree:
    """
    Combines the is_trainable filter with a filter that only allows floating point parameters.
    """

    def is_trainable_and_floating_point(x):
        if x is True:
            return is_inexact_arrayish
        elif x is False:
            return False
        else:
            return lambda y: is_inexact_arrayish(y) and x(y)

    return jax.tree_util.tree_map(is_trainable_and_floating_point, is_trainable)<|MERGE_RESOLUTION|>--- conflicted
+++ resolved
@@ -62,8 +62,6 @@
     training_key: PRNGKeyArray
     is_trainable: FilterTree = eqx.field(static=True)
     mp: jmp.Policy = eqx.field(static=True)
-    use_ema: FilterTree = eqx.field(static=True)
-    ema_beta: Scalar = eqx.field(converter=_ensure_float_is_array)
 
     model_averaging: ModelAveraging[M] | None = None
 
@@ -110,12 +108,7 @@
         is_trainable: FilterTree = True,
         mp: Optional[jmp.Policy] = None,
         fp8: Fp8Config = None,
-<<<<<<< HEAD
-        use_ema: FilterTree = True,
-        ema_beta: float = 0.995,
-=======
         model_averaging: ModelAveragingConfig[M] | None = None,
->>>>>>> 04a81ca2
         **kwargs,
     ) -> "TrainerState[M]":
         if mp is not None:
@@ -131,10 +124,6 @@
         if fp8 is not None:
             model = fp8_linear_layers(model, fp8)
 
-<<<<<<< HEAD
-        opt_state = init_optimizer_for_trainables(optimizer, model, is_trainable)
-        return cls(0, model, ema_model, optimizer, opt_state, key, use_ema = use_ema, ema_beta = ema_beta, is_trainable=is_trainable, mp=mp, *args, **kwargs)
-=======
         trainable_model = trainables_only(model, is_trainable)
 
         if model_averaging is not None:
@@ -154,7 +143,6 @@
             *args,
             **kwargs,
         )
->>>>>>> 04a81ca2
 
     def take_step(self: S, grads: PyTree, obj_fun: Optional[Callable[[M], Scalar]] = None) -> S:
         assert isinstance(self, TrainerState)  # make mypy happy
@@ -169,9 +157,6 @@
             use_ema=self.use_ema,
             ema_beta = self.ema_beta
         )
-<<<<<<< HEAD
-        return dataclasses.replace(self, model=model, ema_model=ema_model, opt_state=opt_state, step=self.step + 1)
-=======
 
         if self.model_averaging is not None:
             ma = self.model_averaging.update(trainables_only(model, self.is_trainable), self.step)
@@ -179,10 +164,9 @@
             ma = None
 
         return dataclasses.replace(self, model=model, opt_state=opt_state, model_averaging=ma, step=self.step + 1)
->>>>>>> 04a81ca2
-
-
-def init_optimizer_for_trainables(optimizer, trainable_model):
+
+
+def init_optimizer_for_trainables(optimizer, model, is_trainable):
     """
     Initializes the optimizer state for the trainable parameters of the model.
     """
