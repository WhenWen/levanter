--- conflicted
+++ resolved
@@ -55,17 +55,10 @@
     Pos = config.model.Pos
     KeyPos = config.model.KeyPos
 
-<<<<<<< HEAD
-    ds = CausalLmDataset(config.data.validation_set(Pos.size), Pos, KeyPos, eos_id=tokenizer.eos_token_id)  # type: ignore
-    eval_loader = DataLoader(
-        ds, EvalBatch, mesh=config.trainer.device_mesh, axis_resources=config.trainer.compute_axis_mapping
-    )
-=======
     validation_sets = {
         k: CausalLmDataset(v, Pos, KeyPos, eos_id=tokenizer.eos_token_id)  # type: ignore
         for k, v in config.data.validation_sets(Pos.size).items()
     }
->>>>>>> 22356c08
 
     # some axes we use outside the model proper
     Pos = config.model.Pos
