"""
This module contains code for running the [EleutherAI LM Evaluation Harness](https://github.com/EleutherAI/lm-evaluation-harness)
inside Levanter runs. The EleutherAI LM Evaluation Harness is a tool for evaluating language models on a variety of tasks.

The [run_lm_eval_harness][] function runs the EleutherAI LM Evaluation Harness on a given model and tasks, and returns the
results.

It can also be used as a callback, via the [lm_eval_harness][] function.

Note that Levanter does not support generation (use VLLM or something) and the [generate_until][] method is not implemented.
So we only support tasks that work with loglikelihood, which is most(?) of them.

References:

* https://github.com/kingoflolz/mesh-transformer-jax/blob/master/eval_harness.py
* https://github.com/kingoflolz/mesh-transformer-jax/blob/f8315e3003033b23f21d78361b288953064e0e76/mesh_transformer/TPU_cluster.py#L6

"""
import dataclasses
import functools
import json
import logging
import tempfile
import typing
from dataclasses import dataclass
from functools import cached_property
from typing import List, Optional, Sequence, Tuple

import equinox as eqx
import jax
import jax.numpy as jnp
import jmp
import numpy as np

import haliax
from haliax import NamedArray

import levanter.tracker
from levanter.compat.hf_checkpoints import HFCheckpointConverter, load_tokenizer
from levanter.models.gpt2 import Gpt2Config
from levanter.models.loss import next_token_loss
from levanter.utils.hf_utils import HfTokenizer


try:
    from lm_eval import evaluator
    from lm_eval.api.instance import Instance
    from lm_eval.api.model import LM
except ImportError:
    LM = object
    Instance = object
    evaluator = object

from tqdm_loggable.auto import tqdm

import haliax as hax
from haliax.partitioning import ResourceMapping, round_axis_for_partitioning

import levanter.config
from levanter.checkpoint import load_checkpoint
from levanter.data import AsyncDataset, DataLoader
from levanter.models.lm_model import LmConfig, LmExample, LmHeadModel
from levanter.trainer import StepInfo, TrainerConfig
from levanter.utils.jax_utils import use_cpu_device
from levanter.utils.tree_utils import inference_mode


logger = logging.getLogger(__name__)


class EvalDataset(AsyncDataset[LmExample]):
    def __init__(self, Pos, tokenizer, examples: list[Instance]):
        super().__init__()
        self.examples = examples
        self.Pos = Pos
        self.tokenizer = tokenizer

    async def async_len(self) -> int:
        return len(self.examples)

    async def final_length_is_known(self) -> bool:
        return True

    def is_finite(self) -> bool:
        return True

    async def current_len(self) -> Optional[int]:
        return len(self.examples)

    async def get_batch(self, indices: Sequence[int]) -> List[LmExample]:
        out = []
        pad_token_id = self.tokenizer.pad_token_id

        # lm-harness specs that args are (context, completion)
        reqs = [(self.examples[i].args[0], self.examples[i].args[1]) for i in indices]

        for context, completion in reqs:
            # it's kinda annoying we run tokenization twice, but it's the easiest way to get the prompt length
            # CF: https://github.com/EleutherAI/lm-evaluation-harness/blob/main/lm_eval/api/model.py#L354
            whole_enc = self.tokenizer(context + completion)
            context_enc = self.tokenizer(context)

            context_enc_len = len(context_enc["input_ids"])

            tokens, length = self._truncate_or_pad(whole_enc, context_enc_len)
            example = _jit_create_example(self.Pos, tokens, length, pad_token_id)

            out.append(example)

        return out

    def _truncate_or_pad(self, encoded: list[int], prompt_length: int):
        """
        Truncate or pad the encoded sequence to the maximum length of the model.
        Truncates from the beginning of the sequence, so that the completion is preserved.

        Returns:
            Truncated or padded sequence and the prompt length. The prompt length can be shorter than the original
            length if the input was truncated.
        """
        if self.tokenizer.pad_token_id is None:
            self.tokenizer.pad_token_id = self.tokenizer.eos_token_id

        ex_pad = self.tokenizer.pad(
            encoded,
            padding="max_length",
            max_length=self.Pos.size,
            return_tensors="np",
        )

        truncated = ex_pad["input_ids"][-self.Pos.size :]
        # if we truncated the prompt, we need to adjust the prompt length
        if len(truncated) < len(encoded):
            prompt_length -= len(encoded) - len(truncated)
            if prompt_length < 0:
                prompt_length = 0
                logger.warning("Prompt length is negative after truncation. Setting to 0.")

        return truncated, prompt_length


class LevanterHarnessLM(LM):
    def __init__(
        self,
        EvalBatch: hax.Axis,
        EvalPos: hax.Axis,
        model: LmHeadModel,
        axis_resources,
        tokenizer,
        mp: jmp.Policy | None,
    ):
        super().__init__()
        self.EvalBatch = EvalBatch
        self.EvalPos = EvalPos
        self.model = model
        self.axis_resources = axis_resources
        self.tokenizer = tokenizer
        self.mp = mp

        def _eval_loglikelihood(model: LmHeadModel, example: LmExample) -> tuple[NamedArray, NamedArray]:
            """
            Returns:
                - loss: The negative log-likelihood of the completion.
                - correct: Whether the completion is correct
            """

            if self.mp is not None:
                model = self.mp.cast_to_compute(model)

            logits = model(example.tokens, attn_mask=example.attn_mask)
            logits = logits.astype(jnp.float32)
            Pos = logits.resolve_axis(self.EvalPos.name)

            loss = next_token_loss(
                Pos=Pos,
                Vocab=model.Vocab,
                logits=logits,
                true_ids=example.tokens,
                loss_mask=example.loss_mask,
                reduction=hax.sum,
                reduction_axis=Pos,
            )

            not_last_loss_mask = 1 - hax.nn.one_hot(-1, Pos, dtype=bool)
            pred_targets = hax.argmax(logits, axis=model.Vocab)
            targets = hax.roll(example.tokens, -1, axis=Pos)
            # "freebie" is the positions we don't need to predict (prompt or final token's next token)
            freebie = hax.logical_not(example.loss_mask * not_last_loss_mask)
            correct = hax.all(hax.equal(pred_targets, targets) + freebie, axis=Pos)

            return -loss, correct

        # no sharded outputs
        self._jit_loglikelihood = hax.named_jit(
            _eval_loglikelihood, axis_resources=axis_resources, out_axis_resources={}
        )

    def loglikelihood(self, requests: list[Instance]) -> list[tuple[float, bool]]:
        """
        Compute log-likelihood of generating a continuation from a context.
        Downstream tasks should attempt to use loglikelihood instead of other
        LM calls whenever possible.
        """
        # pad requests to be a multiple of the batch size
        initial_length = len(requests)
        dataset = self._pad_dataset_to_batch_size(requests)

        mesh = haliax.partitioning._get_mesh()

        loader = DataLoader(
            self.EvalBatch, dataset, max_buffered_batches=1024, mesh=mesh, axis_resources=self.axis_resources
        )

<<<<<<< HEAD
        result: list[tuple[float, bool]] = []
        for batch in tqdm(loader, desc="Loglikelihood", unit="ba"):
            out_lls, out_correct = self._jit_loglikelihood(self.model, batch)
            result.extend((ll.item(), correct.item()) for ll, correct in zip(out_lls.array, out_correct.array))
=======
            total_padding += padding_count
            total_tokens += batch_tokens

            pbar.set_postfix(
                padding=f"{total_padding}/{total_tokens} = {(total_padding) / (total_tokens):.2f}",
                this_padding=f"{padding_count}/{batch_tokens}= {padding_count / batch_tokens:.2f}",
            )
            pbar.update(len(segments_this_batch))
>>>>>>> 5a1cbdc0

        assert len(result) >= initial_length
        # skip padding
        result = result[:initial_length]

        logger.info(f"Finished running {len(requests)} loglikelihoods.")

        return result

    def _pad_dataset_to_batch_size(self, requests):
        dummy_instance = dataclasses.replace(requests[0], arguments=("hello", " there"), idx=len(requests))
        requests = requests + [dummy_instance] * (self.EvalBatch.size - len(requests) % self.EvalBatch.size)
        assert len(requests) % self.EvalBatch.size == 0
        dataset = EvalDataset(self.EvalPos, self.tokenizer, requests)
        return dataset

    def loglikelihood_rolling(self, requests) -> List[Tuple[float]]:
        raise NotImplementedError()

    def generate_until(self, requests) -> List[str]:
        raise NotImplementedError()


@functools.partial(jax.jit, static_argnums=(0, 3))
def _jit_create_example(Pos, tokens, prompt_len, pad_token_id):
    tokens = hax.named(tokens, Pos)
    return LmExample.from_prompt_and_completion(Pos, tokens, prompt_len, ignore_id=pad_token_id)


@dataclass(frozen=True)
class TaskConfig:
    """
    This is a dataclass that represents the configuration for a task in the LM Eval Harness. It is used to specify
    the configuration for a task in the LM Eval Harness, and is used to generate the task dictionary that the LM Eval
    Harness expects.

    nb that LM Eval Harness has its own TaskConfig, but its defaults are not the same as just passing in
    a dict, and we want the behavior of passing in a dict.

    Nones are not included in the dictionary representation, and LM Eval Harness will use its own defaults for any
    missing values.

    Docs are copied from the LM Eval Harness task guide. The LM Eval Harness task guide is the authoritative source
    for what these fields do. They were copied as of 2024-12-03.

    See Also:
       * [LM Eval Harness TaskConfig](https://github.com/EleutherAI/lm-evaluation-harness/blob/0ef7548d7c3f01108e7c12900a5e5eb4b4a668f7/lm_eval/api/task.py#L55)
       * [LM Eval Harness task guide](https://github.com/EleutherAI/lm-evaluation-harness/blob/main/docs/task_guide.md#parameters)
    """

    task: str
    """ The name of the task to run."""
    task_alias: str | None = None
    """ An alias for the task. We log this name to wandb."""
    num_fewshot: int | None = None

    use_prompt: str | None = None
    """ Name of prompt in promptsource to use. if defined, will overwrite doc_to_text, doc_to_target, and doc_to_choice."""
    description: str | None = None
    """An optional prepended Jinja2 template or string which will be prepended to the few-shot examples passed into the model, often describing the task or providing instructions to a model, such as "The following are questions (with answers) about {{subject}}.\n\n". No delimiters or spacing are inserted between the description and the first few-shot example."""
    target_delimiter: str | None = None
    """String to insert between input and target output for the datapoint being tested. defaults to " " """
    fewshot_delimiter: str | None = None
    """ String to insert between few-shot examples. defaults to "\\n\\n" """
    doc_to_text: str | None = None
    """Jinja2 template string to process a sample into the appropriate input for the model."""
    doct_to_target: str | None = None
    """Jinja2 template string to process a sample into the appropriate target for the model."""
    doc_to_choice: str | None = None
    """Jinja2 template string to process a sample into a list of possible string choices for multiple_choice tasks. """

    def to_dict(self):
        base_dict = dataclasses.asdict(self)
        return {k: v for k, v in base_dict.items() if v is not None}


@dataclass(frozen=True)
class LmEvalHarnessConfig:
    task_spec: list[TaskConfig | str]
    max_examples: int | None = None
    max_eval_length: int | None = None
    log_samples: bool = False
    bootstrap_iters: int = 0  # set to 0 see if this makes it not hang randomly

    def to_task_spec(self) -> list[str | dict]:
        return [task.to_dict() if isinstance(task, TaskConfig) else task for task in self.task_spec]

    def to_task_dict(self) -> dict:
        """
        Convert the task spec to a dictionary that the LM Eval Harness expects.

        This is a bit more complex than we'd like, because we want to run e.g. Hellaswag 0-shot and 10-shot in the same
        run, and LM Eval Harness doesn't seem to want to do that by default. So we need to do some hacky stuff to make
        it work.
        """
        logger.info("Loading tasks...")
        import lm_eval.tasks as tasks

        manager = tasks.TaskManager()
        # we need to do it this way b/c i can't figure out how to run e.g. hellaswag 0 shot and 10 shot in a single run
        this_tasks = {}
        for task in tqdm(self.to_task_spec()):
            try:
                if isinstance(task, str):
                    this_tasks.update(tasks.get_task_dict(task, manager))
                else:
                    our_name = task.get("task_alias", task["task"]) if isinstance(task, dict) else task
                    our_name = our_name.replace(" ", "_")
                    tasks_for_this_task_spec = self._get_task_and_rename(manager, our_name, task)
                    for k, v in tasks_for_this_task_spec.items():
                        if k in this_tasks:
                            raise ValueError(f"Task {k} already exists")
                        this_tasks[k] = v
            except Exception as e:
                logger.exception(f"Failed to load task {task}")
                raise ValueError(f"Failed to load task {task}") from e

        logger.info(f"Loaded {len(this_tasks)} tasks")
        return this_tasks

    def _get_task_and_rename(self, manager, our_name, task: dict | str):
        """
        Get a task from the task manager and rename it to our_name.
        LM Eval Harness doesn't seem to want to run multiple instances of the same task with different fewshot settings,
        (or other differences) so we need to hack around that.
        """
        import lm_eval.tasks as tasks

        task_name = task if isinstance(task, str) else task["task"]

        task_dict = tasks.get_task_dict([task], manager)
        assert len(task_dict) == 1, f"Expected 1 task, got {len(task_dict)}"
        try:
            this_task = self._rename_tasks_for_eval_harness(task_dict, task_name, our_name)
        except AttributeError:
            logger.exception(f"Failed to rename task {task}: {task_dict}")
            raise ValueError(f"Failed to rename task {task}: {task_dict}")
        return this_task

    def _rename_tasks_for_eval_harness(self, this_task, lm_eval_task_name, our_name):
        import lm_eval.tasks as tasks

        # hacky, but this allows us to run multiple instances of the same task with different fewshot settings
        if isinstance(this_task, dict):
            out = {}
            for k, v in this_task.items():
                v = self._rename_tasks_for_eval_harness(v, lm_eval_task_name, our_name)

                if isinstance(k, tasks.ConfigurableGroup):
                    k._config.group = self._replace_name_with_our_name(k.group, lm_eval_task_name, our_name)
                    out[k] = v
                elif isinstance(k, str):
                    k = self._replace_name_with_our_name(k, lm_eval_task_name, our_name)
                    if isinstance(v, dict):
                        subtask_list = self._get_child_tasks(v)
                        # ok so inexplicably, lm_eval_harness doesn't wrap the key in a ConfigurableGroup when you pass
                        # in a task dict (it seems like a mistake), so we need to do that here
                        # subtask is the name of all of the child tasks in v
                        group = tasks.ConfigurableGroup(config={"group": k, "task": subtask_list})
                        out[group] = v
                    else:
                        out[k] = v
                else:
                    raise ValueError(f"Unknown key type: {k}")

            return out

        elif isinstance(this_task, tasks.ConfigurableTask):
            this_task.config.task = self._replace_name_with_our_name(
                this_task.config.task, lm_eval_task_name, our_name
            )
            return this_task
        else:
            raise ValueError(f"Unknown task type: {this_task}")

    def _replace_name_with_our_name(self, lm_eval_name, lm_eval_prefix, our_name_prefix):
        if our_name_prefix.startswith(lm_eval_prefix):
            suffix = our_name_prefix[len(lm_eval_prefix) :]
            prefix = lm_eval_prefix
        else:
            suffix = ""
            prefix = our_name_prefix
        if lm_eval_prefix in lm_eval_name:
            lm_eval_name = lm_eval_name.replace(lm_eval_prefix, prefix) + suffix
        else:
            lm_eval_name = prefix + "_" + lm_eval_name + suffix
        return lm_eval_name

    def _get_child_tasks(self, task_group):
        import lm_eval.tasks as tasks

        out = []
        for k, v in task_group.items():
            if isinstance(k, tasks.ConfigurableGroup):
                subtask_or_tasks = k.config.task
                if isinstance(subtask_or_tasks, str):
                    out.append(subtask_or_tasks)
                else:
                    out.extend(subtask_or_tasks)
            elif isinstance(k, str):
                out.append(k)
            else:
                raise ValueError(f"Unknown key type: {k}")

        return out


@dataclass(frozen=True)
class EvalHarnessMainConfig:
    eval_harness: LmEvalHarnessConfig
    tokenizer: str
    checkpoint_path: str
    checkpoint_is_hf: bool = False
    """If True, the checkpoint is a HuggingFace checkpoint. Otherwise, it is a Levanter checkpoint."""
    trainer: TrainerConfig = dataclasses.field(default_factory=TrainerConfig)
    model: LmConfig = dataclasses.field(default_factory=Gpt2Config)

    @property
    def EvalBatch(self):
        return self.trainer.EvalBatch

    @cached_property
    def the_tokenizer(self):
        return load_tokenizer(self.tokenizer)


def run_lm_eval_harness(
    config: LmEvalHarnessConfig,
    model,
    tokenizer,
    EvalBatch,
    axis_resources,
    mp: jmp.Policy | None,
) -> dict:
    tasks_to_run = config.to_task_dict()

    outputs = _actually_run_eval_harness(config, model, tasks_to_run, tokenizer, EvalBatch, axis_resources, mp)

    return outputs


def _actually_run_eval_harness(
    config: LmEvalHarnessConfig,
    model: LmHeadModel,
    tasks_to_run: dict,
    tokenizer: HfTokenizer,
    EvalBatch: haliax.Axis,
    axis_resources: ResourceMapping,
    mp: jmp.Policy | None,
):
    """
    Actually run the LM Eval Harness on the given model and tasks. This is a separate function so that it can be used
    by the main function and the callback function.

    Returns:
        The outputs of the LM Eval Harness with the following extra keys:
        - "averages": A dictionary with macro and micro averages for all metrics.

    """
    max_examples = config.max_examples
    max_eval_length = config.max_eval_length

    EvalPos = model.Pos if max_eval_length is None else model.Pos.resize(max_eval_length)
    num_parameters = levanter.utils.jax_utils.parameter_count(model)
    logger.info(
        f"Evaluating with max eval length {EvalPos.size} and batch size {EvalBatch.size}. There are"
        f" {num_parameters} parameters in the model."
    )
    harness = LevanterHarnessLM(EvalBatch, EvalPos, model, axis_resources, tokenizer, mp)
    logger.info("Running eval harness...")
    outputs = evaluator.evaluate(
        harness,
        tasks_to_run,
        limit=max_examples,
        log_samples=config.log_samples,
        bootstrap_iters=config.bootstrap_iters,
    )
    logger.info("Finished running eval harness.")

    averages = _compute_averages(outputs)
    outputs["averages"] = averages

    return outputs


def _compute_averages(outputs):
    """
    Compute macro and micro averages of all metrics.

    Args:
        outputs: Dictionary with results and samples:
                 - "results": Dictionary of task-level results.
                 - "n-samples" : Dictionary of task-level sample counts.



    Returns:
        Averages dictionary with macro and micro averages for all metrics.
    """
    averages = {}
    metric_keys = set()

    # Collect all possible metrics across tasks
    for task_results in outputs["results"].values():
        metric_keys.update(k for k in task_results.keys() if "stderr" not in k and k != "alias")

    # Compute macro and micro averages
    for metric in metric_keys:
        # Collect valid tasks for this metric
        # We iterate over the n-samples because real tasks (as opposed to aggregates like "mmlu") have counts
        valid_tasks = [
            (outputs["results"][task_name].get(metric), outputs["n-samples"][task_name]["effective"])
            for task_name in outputs["n-samples"]
            if outputs["results"][task_name].get(metric, None) is not None
        ]

        if not valid_tasks:
            continue  # Skip metrics with no valid tasks

        # Separate metric values and weights
        metric_values, this_examples_per_task = zip(*valid_tasks)

        # Compute macro and micro averages
        averages["macro_avg_" + metric] = np.mean(metric_values)
        if sum(this_examples_per_task) > 0:
            averages["micro_avg_" + metric] = np.average(metric_values, weights=this_examples_per_task)

    return averages


BITS_PER_NAT = 1 / np.log(2)

# eval_harness isn't consistent enough for this to actually be workable
# def _compute_extra_metrics(samples):
#     """
#     Compute a few "soft" measures of accuracy for each task, based on the outputs of the eval harness.
#
#     Specifically, we compute:
#        - "bpb": bits per byte of the correct completion
#        - "logprob": log probability of the correct completion
#        - "choice_logprob": log probability of the correct choice normalized w.r.t. the other choices
#        - "choice_prob_norm": probability of the length-normalized correct choice normalized w.r.t. the other choices
#
#     Args:
#         samples: Dictionary with task data, where each task has a list of samples. Each sample contains:
#                  - "doc": The original task document (can include metadata such as the answer key)
#                  - "target": Index of the correct answer (0-indexed), or
#                              "doc.answer" for 1-indexed answers.
#                  - "arguments": List of [input, completion] pairs
#                  - "resps": List of [log probability, is_correct] pairs for completions
#
#     Returns:
#         A dictionary with per-task aggregated metrics.
#     """
#     # TODO: move to eval harness and use more sane logic
#     # uses the samples which has one of two structures (that I've seen)
#     # { "<task>": [ {"doc": {...,}, "target": <0-indexed answer>, "arguments": [[input, completion], "resps": [[score, is_correct], ...], ...}, ...] }
#     # { "<task>": [ {"doc": {..., "answer": "[1-indexed answer]"}, "target": "<useless string>", "arguments": [input, completion], "resps": [[score, is_correct], ...], ...}, ...] }
#     metrics = {}
#
#     for task, samples in samples.items():
#         bpb_list = []
#         logprob_list = []
#         choice_logprob_list = []
#         choice_prob_norm_list = []
#
#         for sample in samples:
#             # Extract the correct answer index (supporting both 0-indexed `target` and 1-indexed `doc.answer`)
#             if "answer" in sample["doc"]:
#                 target = int(sample["doc"]["answer"]) - 1  # Convert 1-indexed to 0-indexed
#             elif "label" in sample["doc"]:
#                 target = int(sample["doc"]["label"])
#             elif "target" in sample and isinstance(sample["target"], int):
#                 target = sample["target"]  # 0-indexed target
#             elif "target" in sample and isinstance(sample["target"], str):
#                 # see if it's A-Z:
#                 if len(sample["target"]) == 1 and "A" <= sample["target"] <= "Z":
#                     target = ord(sample["target"]) - ord("A")
#                 else:
#                     raise ValueError(f"Invalid target: {sample['target']}. {sample}")
#             elif "target" in sample and isinstance(sample["target"], list):
#                 target = sample["target"][0]
#             else:
#                 raise KeyError(f"Missing `target` or `doc.answer` in sample. doc id: {sample['doc_id']}. Hash: {sample['doc_hash']}\n\n{sample}")
#
#             resps = sample["filtered_resps"]  # List of [log probability, is_correct]
#             arguments = sample["arguments"]  # [input, completion] pairs
#
#             # Compute byte lengths for each choice
#             byte_lengths = [max(1, len(completion.encode("utf-8"))) for _, completion in arguments]
#
#             # Compute log probabilities for each choice
#             log_probs = np.array([resp[0] for resp in resps])  # Extract log probabilities
#             assert log_probs.shape == (len(arguments),), f"Log probs shape: {log_probs.shape}, arguments: {len(arguments)}. doc: {sample}"
#             normalized_log_probs = log_probs - np.logaddexp.reduce(log_probs)
#
#             # Metrics for the correct answer
#             correct_logprob = log_probs[target]
#             correct_bpb = -correct_logprob / byte_lengths[target] * NAT_TO_BIT
#             correct_choice_logprob = normalized_log_probs[target]
#
#             # Compute length-normalized weights (w_i)
#             bpb_values = -log_probs / np.array(byte_lengths) * NAT_TO_BIT
#             bpb_weights = np.exp(-bpb_values)
#             bpb_weights /= max(bpb_weights.sum(), 1e-8)  # Avoid division by zero
#             correct_choice_prob_norm = bpb_weights[target]
#
#             # Append metrics
#             bpb_list.append(correct_bpb)
#             logprob_list.append(correct_logprob)
#             choice_logprob_list.append(correct_choice_logprob)
#             choice_prob_norm_list.append(correct_choice_prob_norm)
#
#         # Aggregate metrics for the task
#         metrics[task] = {
#             "bpb": np.mean(bpb_list) if bpb_list else 0.0,
#             "logprob": np.mean(logprob_list) if logprob_list else 0.0,
#             "choice_logprob": np.mean(choice_logprob_list) if choice_logprob_list else 0.0,
#             "choice_prob_norm": np.mean(choice_prob_norm_list)  if choice_prob_norm_list else 0.0,
#         }
#
#     return metrics


def run_eval_harness_main(config: EvalHarnessMainConfig):
    config.trainer.initialize()
    tokenizer = config.the_tokenizer

    compute_axis_mapping = config.trainer.compute_axis_mapping
    parameter_axis_mapping = config.trainer.parameter_axis_mapping

    with config.trainer.device_mesh, hax.axis_mapping(parameter_axis_mapping):
        key = jax.random.PRNGKey(0)

        vocab_size = len(tokenizer)
        Vocab = round_axis_for_partitioning(hax.Axis("vocab", vocab_size), compute_axis_mapping)
        if vocab_size != Vocab.size:
            logger.info(f"Rounding vocab size from {vocab_size} to {Vocab.size} for partitioning")

        model: LmHeadModel

        # initialize the model
        if config.checkpoint_is_hf:
            model_config = config.model
            converter: HFCheckpointConverter = model_config.hf_checkpoint_converter()
            converter = converter.replaced(reference_checkpoint=config.checkpoint_path, tokenizer=tokenizer)
            model = converter.load_pretrained(
                model_config.model_type, ref=config.checkpoint_path, dtype=config.trainer.mp.compute_dtype  # type: ignore
            )
        else:
            with use_cpu_device():
                model = eqx.filter_eval_shape(config.model.build, Vocab, key=key)
                model = load_checkpoint(model, config.checkpoint_path, subpath="model")
            model = hax.shard(model, parameter_axis_mapping)

        model = typing.cast(LmHeadModel, inference_mode(model, True))

        logger.info("Running LM eval harness....")
        outputs = run_lm_eval_harness(
            config.eval_harness,
            model,
            tokenizer,
            config.EvalBatch,
            axis_resources=compute_axis_mapping,
            mp=config.trainer.mp,
        )

        logger.info("Finished running LM eval harness")

        # log the results
        logger.info("Logging results to tracker")
        log_report_to_tracker("lm_eval", outputs, levanter.tracker.current_tracker())
        logger.info("Finished logging results to tracker")

        # log the results as json
        logger.info("uploading artifacts...")
        with open("lm_eval_harness_results.json", "w") as f:
            json.dump(outputs, f, indent=2)
            f.flush()
            f_path = f.name
            levanter.tracker.current_tracker().log_artifact(f_path, name="lm_eval_harness_results")

        # also write to stdout
        if jax.process_index() == 0:
            print(json.dumps(outputs, indent=2), flush=True)

        return outputs


def log_report_to_tracker(prefix: str, report: dict, tracker: Optional[levanter.tracker.Tracker] = None):
    if tracker is None:
        tracker = levanter.tracker.current_tracker()

    to_log = {}
    for task_name, task_results in report["results"].items():
        for metric_name, metric_value in task_results.items():
            # remove the ",none" suffix, which eval-harness adds by default for some reason
            if metric_name.endswith(",none"):
                metric_name = metric_name[:-5]

            if isinstance(metric_value, float | int):
                to_log[f"{prefix}/{task_name}/{metric_name}"] = metric_value

    if "averages" in report:
        for metric_name, metric_value in report["averages"].items():
            if isinstance(metric_value, float | int):
                if metric_name.endswith(",none"):
                    metric_name = metric_name[:-5]

                to_log[f"{prefix}/averages/{metric_name}"] = metric_value

    tracker.log(to_log, step=None)


def lm_eval_harness(config: LmEvalHarnessConfig, tokenizer, EvalBatch, axis_resources, mp: jmp.Policy | None):
    tasks_to_run = config.to_task_dict()

    def lm_eval_harness(step: StepInfo, force=False):
        if step.step == 0 and not force:
<<<<<<< HEAD
            return  # don't run eval on the first step

        model = inference_mode(step.model, True)
=======
            return

        model = step.eval_model
>>>>>>> 5a1cbdc0
        logger.info("Running eval harness...")
        outputs = _actually_run_eval_harness(
            config,
            model,
            tasks_to_run,
            tokenizer,
            EvalBatch,
            axis_resources,
            mp,
        )
        logger.info("Finished running eval harness.")

        log_report_to_tracker("lm_eval", outputs, levanter.tracker.current_tracker())
        logger.info("Logged report to tracker")
        
        if(step.use_ema):
            model = inference_mode(step.state.ema_model, True)
            logger.info("Running eval harness for ema...")
            outputs = _actually_run_eval_harness(
                config,
                model,
                tasks_to_run,
                tokenizer,
                EvalBatch,
                axis_resources,
                mp,
            )
            logger.info("Finished running eval harness.")

            log_report_to_tracker("lm_eval/ema", outputs, levanter.tracker.current_tracker())
            logger.info("Logged report on ema to tracker")
        

        if jax.process_index() == 0:
            # don't delete b/c wandb will sometimes defer upload
            with tempfile.NamedTemporaryFile("w", delete=False, suffix=".json") as f:
                import json

                json.dump(outputs, f)
                f.flush()
                levanter.tracker.current_tracker().log_artifact(
                    f.name, name=f"lm_eval_harness_results.{step.step}.json", type="lm_eval_output"
                )
                logger.info("Uploaded results to tracker")

    return lm_eval_harness


<<<<<<< HEAD
=======
# lifted from lm-eval simple_evaluate
def _adjust_config(task_dict, fewshot_random_seed=0):
    adjusted_task_dict = {}
    for task_name, task_obj in task_dict.items():
        if isinstance(task_obj, dict):
            adjusted_task_dict = {
                **adjusted_task_dict,
                **{task_name: _adjust_config(task_obj, fewshot_random_seed=fewshot_random_seed)},
            }

        else:
            # fewshot_random_seed set for tasks, even with a default num_fewshot (e.g. in the YAML file)
            task_obj.set_fewshot_seed(seed=fewshot_random_seed)

            adjusted_task_dict[task_name] = task_obj

    return adjusted_task_dict


def _iterate_tokenized_requests(
    requests: list[Instance], tokenizer: HfTokenizer, max_len: int, batch_size: int
) -> Iterator[PromptCompletion]:
    """
    Tokenize the requests and yield them as PromptCompletions, for packing into LmExamples.
    """
    # Separate contexts and completions
    contexts = [request.args[0] for request in requests]
    completions = [request.args[1] for request in requests]

    # Combine contexts and completions for full tokenization
    combined_texts = [context + completion for context, completion in zip(contexts, completions)]

    # Batch tokenization for combined and context separately
    for batch_indices in batched(range(len(requests)), batch_size):
        # Extract batch data
        combined_batch = [combined_texts[i] for i in batch_indices]
        context_batch = [contexts[i] for i in batch_indices]

        # Tokenize batched inputs
        combined_encodings = tokenizer(combined_batch, truncation=False, padding=False)
        context_encodings = tokenizer(context_batch, truncation=False, padding=False)

        for off in range(len(batch_indices)):
            i = batch_indices[off]
            context_enc = context_encodings["input_ids"][off]
            all_enc = combined_encodings["input_ids"][off]

            context_enc_len = len(context_enc)

            if len(all_enc) > max_len:
                logger.warning(f"Request {i} is too long. Truncating.")
                # Truncate from the left
                context_enc_len = len(context_enc) - (len(all_enc) - max_len)
                all_enc = all_enc[-max_len:]
                if context_enc_len < 0:
                    context_enc_len = 0
                    logger.warning("Prompt length is negative after truncation. Setting to 0.")

            yield PromptCompletion(ids=all_enc, prompt_length=context_enc_len, segment_id=i)


def _pack_requests(
    requests: list[Instance], tokenizer: HfTokenizer, Pos: hax.Axis, max_pack_size: int
) -> Iterator[LmExample]:
    packed_iterator = _iterate_tokenized_requests(requests, tokenizer, Pos.size, batch_size=128)
    # TODO: use a better packing algorithm?
    yield from pack_prompt_completions(
        Pos,
        packed_iterator,
        max_segments_per_example=max_pack_size,
        pad_token=tokenizer.pad_token_id,
        max_buffered_examples=16,
    )


def _make_dummy_batch(EvalBatch, EvalPos):
    dummy_batch = hax.vmap(LmExample.causal, EvalBatch)(
        hax.zeros(EvalPos, dtype=jnp.int32),
        loss_mask=hax.zeros(EvalPos, dtype=jnp.int32),
        segment_ids=hax.zeros(EvalPos, dtype=jnp.int32),
    )
    out = hax.shard(dummy_batch, {})
    return out


>>>>>>> 5a1cbdc0
if __name__ == "__main__":
    levanter.config.main(run_eval_harness_main)()
    print("Done", flush=True)<|MERGE_RESOLUTION|>--- conflicted
+++ resolved
@@ -68,88 +68,27 @@
 logger = logging.getLogger(__name__)
 
 
-class EvalDataset(AsyncDataset[LmExample]):
-    def __init__(self, Pos, tokenizer, examples: list[Instance]):
-        super().__init__()
-        self.examples = examples
-        self.Pos = Pos
+# OK, so LM-Eval-Harness is not deterministic. This means we can't just run it on different workers and expect the
+# order of requests to be the same. Sorting doesn't even seem to be correct (?!?!?) so we need to only run it on one
+# process.
+# This is our design:
+# 1. Process 0 creates an LevanterHarnessLM object.
+# 2. On all processes, we start a loop that waits for a request using jnp_broadcast_one_to_all
+# 3. When a request is received (and it's not STOP) we process the request. The results are broadcast to all
+#    devices, and process 0 records htem.
+# 4. When a STOP request is received, we stop the loop and process 0 returns the results.
+
+
+class _LmEvalHarnessWorker:
+    """
+    Worker for running the LM Eval Harness. Each worker process will run a copy of this class.
+    The head process will run the main harness and dispatch requests to the workers while the
+    others run in a loop waiting for requests.
+    """
+
+    def __init__(self, EvalBatch, EvalPos, model, axis_resources, tokenizer, mp, max_packed_segments):
         self.tokenizer = tokenizer
-
-    async def async_len(self) -> int:
-        return len(self.examples)
-
-    async def final_length_is_known(self) -> bool:
-        return True
-
-    def is_finite(self) -> bool:
-        return True
-
-    async def current_len(self) -> Optional[int]:
-        return len(self.examples)
-
-    async def get_batch(self, indices: Sequence[int]) -> List[LmExample]:
-        out = []
-        pad_token_id = self.tokenizer.pad_token_id
-
-        # lm-harness specs that args are (context, completion)
-        reqs = [(self.examples[i].args[0], self.examples[i].args[1]) for i in indices]
-
-        for context, completion in reqs:
-            # it's kinda annoying we run tokenization twice, but it's the easiest way to get the prompt length
-            # CF: https://github.com/EleutherAI/lm-evaluation-harness/blob/main/lm_eval/api/model.py#L354
-            whole_enc = self.tokenizer(context + completion)
-            context_enc = self.tokenizer(context)
-
-            context_enc_len = len(context_enc["input_ids"])
-
-            tokens, length = self._truncate_or_pad(whole_enc, context_enc_len)
-            example = _jit_create_example(self.Pos, tokens, length, pad_token_id)
-
-            out.append(example)
-
-        return out
-
-    def _truncate_or_pad(self, encoded: list[int], prompt_length: int):
-        """
-        Truncate or pad the encoded sequence to the maximum length of the model.
-        Truncates from the beginning of the sequence, so that the completion is preserved.
-
-        Returns:
-            Truncated or padded sequence and the prompt length. The prompt length can be shorter than the original
-            length if the input was truncated.
-        """
-        if self.tokenizer.pad_token_id is None:
-            self.tokenizer.pad_token_id = self.tokenizer.eos_token_id
-
-        ex_pad = self.tokenizer.pad(
-            encoded,
-            padding="max_length",
-            max_length=self.Pos.size,
-            return_tensors="np",
-        )
-
-        truncated = ex_pad["input_ids"][-self.Pos.size :]
-        # if we truncated the prompt, we need to adjust the prompt length
-        if len(truncated) < len(encoded):
-            prompt_length -= len(encoded) - len(truncated)
-            if prompt_length < 0:
-                prompt_length = 0
-                logger.warning("Prompt length is negative after truncation. Setting to 0.")
-
-        return truncated, prompt_length
-
-
-class LevanterHarnessLM(LM):
-    def __init__(
-        self,
-        EvalBatch: hax.Axis,
-        EvalPos: hax.Axis,
-        model: LmHeadModel,
-        axis_resources,
-        tokenizer,
-        mp: jmp.Policy | None,
-    ):
-        super().__init__()
+        self.max_packed_segments = max_packed_segments
         self.EvalBatch = EvalBatch
         self.EvalPos = EvalPos
         self.model = model
@@ -201,22 +140,47 @@
         Downstream tasks should attempt to use loglikelihood instead of other
         LM calls whenever possible.
         """
-        # pad requests to be a multiple of the batch size
-        initial_length = len(requests)
-        dataset = self._pad_dataset_to_batch_size(requests)
-
-        mesh = haliax.partitioning._get_mesh()
-
-        loader = DataLoader(
-            self.EvalBatch, dataset, max_buffered_batches=1024, mesh=mesh, axis_resources=self.axis_resources
-        )
-
-<<<<<<< HEAD
-        result: list[tuple[float, bool]] = []
-        for batch in tqdm(loader, desc="Loglikelihood", unit="ba"):
-            out_lls, out_correct = self._jit_loglikelihood(self.model, batch)
-            result.extend((ll.item(), correct.item()) for ll, correct in zip(out_lls.array, out_correct.array))
-=======
+        if self.tokenizer.pad_token_id is None:
+            logger.warning("No pad token set. Setting to eos token.")
+            self.tokenizer.pad_token_id = self.tokenizer.eos_token_id
+
+        packed_iterator = _pack_requests(requests, self.tokenizer, self.EvalPos, self.leader.max_packed_segments)
+        packed_iterator = self.stack_batches(packed_iterator, self.EvalBatch)
+        packed_iterator = BackgroundIterator(packed_iterator, max_capacity=1024)
+
+        result_probs = np.zeros(len(requests))
+        result_greedy = np.zeros(len(requests))
+        covered_points = np.zeros(len(requests), dtype=bool)
+
+        total_padding = 0
+        total_tokens = 0
+        pbar = tqdm(total=len(requests), desc="Loglikelihood", unit="req")
+        for q, batch in enumerate(packed_iterator):
+            segments_this_batch = _get_segments_this_batch(
+                batch, self.leader.max_packed_segments * self.EvalBatch.size
+            )
+
+            padding_count, batch_tokens = _get_padding_count(batch, self.tokenizer.pad_token_id)
+
+            out_ids, out_lls, out_correct = self.leader.dispatch_loglikelihood(batch)
+
+            out_ids = np.array(out_ids.array)
+            out_lls = np.array(out_lls.array)
+            out_correct = np.array(out_correct.array)
+            # -1's are going to be where we had too few sequences to fill a batch
+            valid_indices = out_ids != -1
+
+            out_ids_this_batch = out_ids[valid_indices].tolist()
+
+            missing_ids = set(segments_this_batch) - set(out_ids_this_batch)
+            extra_ids = set(out_ids_this_batch) - set(segments_this_batch)
+            assert len(missing_ids) == 0, f"Missing segments: {missing_ids}"
+            assert len(extra_ids) == 0, f"Extra segments: {extra_ids}"
+
+            result_probs[out_ids[valid_indices]] = out_lls[valid_indices]
+            result_greedy[out_ids[valid_indices]] = out_correct[valid_indices]
+            covered_points[out_ids[valid_indices]] = True
+
             total_padding += padding_count
             total_tokens += batch_tokens
 
@@ -225,12 +189,11 @@
                 this_padding=f"{padding_count}/{batch_tokens}= {padding_count / batch_tokens:.2f}",
             )
             pbar.update(len(segments_this_batch))
->>>>>>> 5a1cbdc0
-
-        assert len(result) >= initial_length
-        # skip padding
-        result = result[:initial_length]
-
+
+        missing_points = np.where(~covered_points)[0]
+        assert len(missing_points) == 0, f"Missing points: {missing_points}"
+
+        result = list(zip(result_probs, result_greedy))
         logger.info(f"Finished running {len(requests)} loglikelihoods.")
 
         return result
@@ -745,15 +708,9 @@
 
     def lm_eval_harness(step: StepInfo, force=False):
         if step.step == 0 and not force:
-<<<<<<< HEAD
-            return  # don't run eval on the first step
-
-        model = inference_mode(step.model, True)
-=======
             return
 
         model = step.eval_model
->>>>>>> 5a1cbdc0
         logger.info("Running eval harness...")
         outputs = _actually_run_eval_harness(
             config,
@@ -802,8 +759,6 @@
     return lm_eval_harness
 
 
-<<<<<<< HEAD
-=======
 # lifted from lm-eval simple_evaluate
 def _adjust_config(task_dict, fewshot_random_seed=0):
     adjusted_task_dict = {}
@@ -889,7 +844,6 @@
     return out
 
 
->>>>>>> 5a1cbdc0
 if __name__ == "__main__":
     levanter.config.main(run_eval_harness_main)()
     print("Done", flush=True)