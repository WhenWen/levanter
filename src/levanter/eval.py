import asyncio
import dataclasses
import logging
import warnings
from collections import defaultdict
from typing import Callable, Mapping, Optional, Sequence, TypeVar

import equinox as eqx
import jax.numpy as jnp
import jmp
import numpy as np
from jax.sharding import Mesh
from tqdm_loggable.auto import tqdm

import haliax as hax
from haliax.partitioning import ResourceMapping

import levanter.tracker
from levanter.callbacks import StepInfo
from levanter.data import AsyncDataset, DataLoader
from levanter.models.lm_model import LmExample, LmHeadModel, compute_next_token_loss
from levanter.utils.hf_utils import HfTokenizer, byte_length_of_token
from levanter.utils.logging import LoadingTimeTrackerIterator
from levanter.utils.stat_utils import Arrayish, RunningMean
from levanter.utils.tree_utils import inference_mode


logger = logging.getLogger(__name__)


T = TypeVar("T")
M = TypeVar("M")


@dataclasses.dataclass
class EvalResult:
    micro_avg_loss: float  # per token across all datasets
    macro_avg_loss: float  # average of per-dataset average losses
    tag_macro_losses: dict[str, float]  # per tag average-per-token loss
    tag_micro_losses: dict[str, float]  # per tag total loss, for "parent" tags
    total_eval_loading_time: float
    micro_bpb: Optional[float] = None
    macro_bpb: Optional[float] = None
    tag_macro_bpb: Optional[dict[str, float]] = None
    tag_micro_bpb: Optional[dict[str, float]] = None


# This class doesn't try to be async or work with incomplete datasets, because it's eval


class DomainTaggedDataset(AsyncDataset[tuple[T, hax.NamedArray]]):
    """Holds multiple datasets, each with its own domain tag. Also indexes the tags to enable easier aggregation."""

    tag_index: Mapping[str, int]

    @property
    def tags(self):
        return self.tag_to_index.keys()

    def __init__(
        self, datasets: Sequence[tuple[AsyncDataset[T], Sequence[str]]], max_examples_per_dataset: Optional[int] = None
    ):
        super().__init__()
        self.datasets = []
        tag_index: dict[str, int] = {}
        for i, (dataset, tags) in enumerate(datasets):
            if not tags and len(datasets) > 1:
                warnings.warn("Dataset has no tags. Giving it an index")
                tags = [f"domain_{i}"]
            for tag in tags:
                if tag not in tag_index:
                    tag_index[tag] = len(tag_index)

            self.datasets.append((dataset, tags))

        self.tag_to_index = tag_index
        self.Tag = hax.Axis("tag", len(self.tag_to_index))
        self.max_examples_per_dataset = max_examples_per_dataset
        self._tag_arrays = self._compute_tag_arrays()
        self._offsets: Optional[np.ndarray] = None
        self._max_examples_per_dataset = max_examples_per_dataset

    async def _get_offsets(self) -> np.ndarray:
        if self._offsets is None:
            lengths = await asyncio.gather(*[dataset.async_len() for dataset, _ in self.datasets])
            if self._max_examples_per_dataset is not None:
                lengths = [min(length, self._max_examples_per_dataset) for length in lengths]
            self._offsets = np.cumsum([0] + lengths)

        return self._offsets  # type: ignore

    def _compute_tag_arrays(self):
        tag_arrays = []
        for dataset, tags in self.datasets:
            indexed = [self.tag_to_index[tag] for tag in tags]
            tags = np.zeros(self.Tag.size, dtype=np.int32)
            tags[indexed] = 1
            tags = hax.named(tags, self.Tag)

            tag_arrays.append(tags)
        return tag_arrays

    async def async_len(self) -> int:
        return int((await self._get_offsets())[-1])

    async def getitem_async(self, item: int) -> tuple[T, hax.NamedArray]:
        offsets = await self._get_offsets()
        dataset_index = np.searchsorted(offsets, item, side="right") - 1
        offset = offsets[dataset_index]
        dataset, tags = self.datasets[dataset_index]
        return await dataset.getitem_async(int(item - offset)), self._tag_arrays[dataset_index]

    async def get_batch(self, indices: Sequence[int]) -> Sequence[tuple[T, hax.NamedArray]]:
        # Chatgpt wrote this. pretty sure it's correct
        offsets = await self._get_offsets()
        original_order = np.argsort(indices)
        sorted_indices = np.array(indices)[original_order]
        dataset_indices = np.searchsorted(offsets, sorted_indices, side="right") - 1

        # Group indices by the dataset they belong to
        grouped_indices = defaultdict(list)
        for idx, dataset_index in zip(sorted_indices, dataset_indices):
            grouped_indices[dataset_index].append(idx - offsets[dataset_index])

        # Retrieve the batch for each group
        batch_futures: list = []
        for dataset_index, dataset_indices in grouped_indices.items():
            dataset, tags = self.datasets[dataset_index]
            dataset_batch = dataset.get_batch(dataset_indices)
            batch_futures.append(dataset_batch)

        batch_groups = await asyncio.gather(*batch_futures)
        batch = []
        for dataset_index, dataset_batch in zip(grouped_indices.keys(), batch_groups):
            batch.extend([(item, self._tag_arrays[dataset_index]) for item in dataset_batch])

        # Reorder the batch to match the original order of indices
        batch = [batch[i] for i in np.argsort(original_order)]

        return batch

    async def final_length_is_known(self) -> bool:
        return all(await asyncio.gather(*[dataset.final_length_is_known() for dataset, _ in self.datasets]))

    def is_finite(self) -> bool:
        return all(dataset.is_finite() for dataset, _ in self.datasets)

    async def current_len(self) -> Optional[int]:
        # We currently require all datasets to be finished before we do anything with this dataset, so...
        return await self.async_len()


def _join_prefix(prefix: str, tag: str) -> str:
    if prefix:
        return f"{prefix}/{tag}"
    return tag


def cb_tagged_lm_evaluate(
    EvalBatch: hax.Axis,
    tagged_eval_sets: Sequence[tuple[AsyncDataset[LmExample], Sequence[str]]],
    tokenizer: Optional[HfTokenizer] = None,
    device_mesh: Optional[Mesh] = None,
    axis_mapping: ResourceMapping = None,
    max_examples_per_dataset: Optional[int] = None,
    prefix: str = "eval",
    mp: jmp.Policy = None,
) -> Callable[[StepInfo], EvalResult]:
    """
    Evaluates multiple tagged datasets using a given evaluation function.
    Scores for each tag are aggregated and logged separately, as well as getting
    an overall score.

    Tags can be hierarchical, with "/" as a separator. We log both a micro and macro average loss
    for each tag.

    !!! note

        loss_fn should return *per-token* loss (shape [EvalBatch, Token])

    Args:
        EvalBatch: The axis for the evaluation batch (mostly for the batch size)
        tagged_eval_sets: A list of datasets, each with its own domain tag
        tokenizer: The tokenizer to use for bits-per-byte evaluation (optional)
        device_mesh: The mesh to use for evaluation
        axis_mapping: The axis mapping to use for evaluation
        max_examples_per_dataset: The maximum number of examples to use from each dataset
        prefix: The prefix to use for logging the losses
    """

    evaluator = TaggedEvaluator(
        EvalBatch, tagged_eval_sets, tokenizer, device_mesh, axis_mapping, max_examples_per_dataset, mp=mp
    )

    def eval_callback(step: StepInfo):
        results = dict()
        with levanter.tracker.capture_time() as time_fn:
<<<<<<< HEAD
            original_result = evaluator.evaluate(step.model)
            results[prefix] = original_result
            if(step.use_ema):
                results[_join_prefix(prefix, 'ema')] = evaluator.evaluate(step.state.ema_model)
            
        for p, result in results.items():
            log_dict = {
                # log micro average as just "loss"
                _join_prefix(p, "loss"): result.micro_avg_loss,
                _join_prefix(p, "loading_time"): result.total_eval_loading_time,
                _join_prefix(p, "total_time"): time_fn(),
            }

            logger.info(f"{p} loss: {result.micro_avg_loss:.3f}")
            has_tags = len(evaluator.dataset.tag_to_index) > 1  # 1 tag means there's no difference between micro and macro
            if has_tags:
                log_dict[_join_prefix(p, "macro_loss")] = result.macro_avg_loss

                for tag, loss in result.tag_macro_losses.items():
                    # don't log leaf tag macro losses because it doesn't mean anything different than micro loss
                    if tag in evaluator.dataset.tag_to_index:
                        continue
                    if not tag:
                        continue
                    log_dict[_join_prefix(p, tag) + "/macro_loss"] = loss
                    logger.info(f"{tag} macro loss: {loss:.3f}")

            for tag, loss in result.tag_micro_losses.items():
=======
            result = evaluator.evaluate(step.eval_model)

        log_dict = {
            # log micro average as just "loss"
            _join_prefix(prefix, "loss"): result.micro_avg_loss,
            _join_prefix(prefix, "loading_time"): result.total_eval_loading_time,
            _join_prefix(prefix, "total_time"): time_fn(),
        }

        logger.info(f"{prefix} loss: {result.micro_avg_loss:.3f}")
        has_tags = len(evaluator.dataset.tag_to_index) > 1  # 1 tag means there's no difference between micro and macro
        if has_tags:
            log_dict[_join_prefix(prefix, "macro_loss")] = result.macro_avg_loss

            for tag, loss in result.tag_macro_losses.items():
                # don't log leaf tag macro losses because it doesn't mean anything different than micro loss
                if tag in evaluator.dataset.tag_to_index:
                    continue
>>>>>>> 04a81ca2
                if not tag:
                    continue
                if tag in evaluator.dataset.tag_to_index:
                    log_dict[_join_prefix(p, tag) + "/loss"] = loss
                    logger.info(f"{tag} loss: {loss:.3f}")
                else:
                    log_dict[_join_prefix(p, tag) + "/micro_loss"] = loss
                    logger.info(f"{tag} micro loss: {loss:.3f}")

            if tokenizer is not None:
                log_dict[_join_prefix(p, "bpb")] = result.micro_bpb
                if has_tags:
                    log_dict[_join_prefix(p, "macro_bpb")] = result.macro_bpb
                for tag, bpb in result.tag_micro_bpb.items():
                    log_dict[_join_prefix(p, tag) + "/bpb"] = bpb

                if has_tags:
                    for tag, bpb in result.tag_macro_bpb.items():
                        log_dict[_join_prefix(p, tag) + "/macro_bpb"] = bpb

            levanter.tracker.log(log_dict, step=step.step)
        return original_result

    return eval_callback


class TaggedEvaluator:
    """
    Evaluates multiple tagged datasets using a given evaluation function.
    Scores for each tag are aggregated and logged separately, as well as getting an overall score.

    TaggedEvaluator computes both log-perplexity and bits-per-byte for each tag, if a tokenizer is provided.

    Tags are arranged hierarchically with "/" as separator, and we log both a micro and macro average loss
    for each tag.

    """

    def __init__(
        self,
        EvalBatch: hax.Axis,
        tagged_eval_sets: Sequence[tuple[AsyncDataset, Sequence[str]]],
        tokenizer: Optional[HfTokenizer] = None,
        device_mesh=None,
        axis_mapping=None,
        max_examples_per_dataset=None,
        mp: Optional[jmp.Policy] = None,
    ):
        self.EvalBatch = EvalBatch
        self.dataset = DomainTaggedDataset(tagged_eval_sets, max_examples_per_dataset)
        self.loader = DataLoader(
            EvalBatch,
            self.dataset.as_async_dataset(),
            max_buffered_batches=100,
            mesh=device_mesh,
            axis_resources=axis_mapping,
        )
        self.mp = mp
        self.tokenizer = tokenizer
        self.bytes_per_token = self._calculate_bytes_per_token_type(tokenizer)

        # tags are arranged hierarchically with "/" as separator. We want to log the average loss for each tag.
        hierarchy: dict[str, list[int]] = {}
        for tag, index in self.dataset.tag_to_index.items():
            parts = tag.split("/")
            for i in range(1, len(parts)):
                parent = "/".join(parts[:i])
                assert parent != tag
                if parent not in hierarchy:
                    hierarchy[parent] = []
                hierarchy[parent].append(index)

        self.hierarchy = hierarchy

        @hax.named_jit(out_axis_resources=axis_mapping)
        def accum_for_batch(m: LmHeadModel, state: _EvalRunningMeans, batch: LmExample, tags: hax.NamedArray):
            m = inference_mode(m, True)

            if self.mp is not None:
                m = self.mp.cast_to_compute(m)

            with hax.axis_mapping(axis_mapping):
                losses = compute_next_token_loss(m, batch, reduction=None, reduction_axis=())
                mask = batch.loss_mask  # [Batch, Pos]
                this_tokens = hax.sum(mask)
                this_loss = hax.einsum("->", losses, mask)  # to scalar

                # all the *_per_tag variables are [Tag]
                this_tokens_per_tag = hax.einsum("-> tag", mask, tags)
                this_loss_per_tag = hax.einsum("-> tag", mask, losses, tags)  # [Tag]

                mean = state.token_avg_loss.add(this_loss / this_tokens, this_tokens)
                state = dataclasses.replace(state, token_avg_loss=mean)

                if len(self.dataset.tag_to_index) > 0:
                    # careful: this_tokens_per_tag can be 0 if there are no tokens for that tag
                    safe_mean = hax.where(this_tokens_per_tag, this_loss_per_tag / this_tokens_per_tag, 0.0)
                    mean_per_tag = state.loss_per_tag.add(safe_mean, this_tokens_per_tag)
                    state = dataclasses.replace(state, loss_per_tag=mean_per_tag)

                if self.bytes_per_token is not None:
                    next_tokens = hax.roll(batch.tokens, -1, m.Pos)  # [Batch, Pos], rolled by 1 for next token task
                    bytes_per_pos = self.bytes_per_token.take("vocab", next_tokens)  # [Batch, Pos]
                    bytes_per_tag = hax.einsum("-> tag", mask, bytes_per_pos, tags)  # [Tag]
                    this_bytes = hax.einsum("->", bytes_per_pos, mask)  # Scalar

                    # log loss -> bits is log2(e) * loss
                    bpb_per_tag = this_loss_per_tag / hax.maximum(bytes_per_tag, 1) * jnp.log2(jnp.e)
                    bpb = this_loss / hax.maximum(this_bytes, 1) * jnp.log2(jnp.e)

                    bpb_mean = state.bpb.add(bpb, this_tokens)
                    state = dataclasses.replace(state, bpb=bpb_mean)
                    if len(self.dataset.tag_to_index) > 0:
                        bpb_per_tag_mean = state.bpb_per_tag.add(bpb_per_tag, this_tokens_per_tag)
                        state = dataclasses.replace(state, bpb_per_tag=bpb_per_tag_mean)

            return state

        self.accum_for_batch = accum_for_batch

    def evaluate(self, m: LmHeadModel):
        total_loss = jnp.zeros(())
        mean_losses_per_tag = hax.zeros(self.dataset.Tag, dtype=np.float32)

        state = _EvalRunningMeans.zeros_like(total_loss, mean_losses_per_tag)
        del total_loss, mean_losses_per_tag
        state = hax.shard(state)

        iterator = LoadingTimeTrackerIterator(self.loader)
        n = 0

        for batch, tags in tqdm(iterator, "eval"):
            state = self.accum_for_batch(m, state, batch, tags)
            n += 1

        micro_avg_loss = state.token_avg_loss.mean.item()
        tag_avg_loss = state.loss_per_tag.mean

        # TODO: why do i have to jit this
        macro_avg_loss = hax.named_jit(lambda x: hax.mean(x).array)(tag_avg_loss).item()

        if self.bytes_per_token is not None:
            micro_bpb = state.bpb.mean.item()
            tag_avg_bpb = state.bpb_per_tag.mean
            macro_avg_bpb = hax.named_jit(lambda x: hax.mean(x).array)(tag_avg_bpb).item()
        else:
            micro_bpb = None
            macro_avg_bpb = None

        tag_macro_loss: dict[str, float] = {}
        tag_micro_loss: dict[str, float] = {}
        tag_macro_bpb: dict[str, float] = {}
        tag_micro_bpb: dict[str, float] = {}

        mean_loss_per_tag_cpu = np.array(state.loss_per_tag.mean.array)
        total_tokens_per_tag_cpu = np.array(state.loss_per_tag.mean.array)

        mean_bits_per_tag_cpu = np.array(state.bpb_per_tag.mean.array)
        total_bytes_per_tag_cpu = np.array(state.bpb_per_tag.mean.array)

        # add in the hierarchy
        for parent, children in self.hierarchy.items():
            mask = np.zeros(self.dataset.Tag.size, dtype=bool)
            mask[children] = 1
            assert total_tokens_per_tag_cpu.shape == mask.shape

            # don't consider tags with no tokens in macro average
            mask = mask & (total_tokens_per_tag_cpu > 0)

            # macro is the average of the averages
            tag_macro_loss[parent] = np.mean(mean_loss_per_tag_cpu, where=mask)
            # micro is the total loss for the parent tag
            # (average doesn't support where directly so we just 0 out the weights)
            tag_micro_loss[parent] = np.average(mean_loss_per_tag_cpu, weights=total_tokens_per_tag_cpu * mask)

            if self.bytes_per_token is not None:
                tag_macro_bpb[parent] = np.mean(mean_bits_per_tag_cpu, where=mask)
                tag_micro_bpb[parent] = np.average(mean_bits_per_tag_cpu, weights=total_bytes_per_tag_cpu * mask)

        for tag, index in self.dataset.tag_to_index.items():
            tag_micro_loss[tag] = float(mean_loss_per_tag_cpu[index])
            # no macro loss for the leaf tags

            if self.bytes_per_token is not None:
                tag_micro_bpb[tag] = float(mean_bits_per_tag_cpu[index])

        return EvalResult(
            micro_avg_loss,
            macro_avg_loss,
            tag_macro_loss,
            tag_micro_loss,
            iterator.total_time,
            micro_bpb,
            macro_avg_bpb,
            tag_macro_bpb,
            tag_micro_bpb,
        )

    def _calculate_bytes_per_token_type(self, tokenizer: HfTokenizer) -> Optional[hax.NamedArray]:
        if tokenizer is None:
            return None
        else:
            # calculate the number of bytes in each token
            Vocab = hax.Axis("vocab", len(tokenizer.get_vocab()))
            bytes = np.ndarray((Vocab.size,), dtype=np.int32)

            for i in range(Vocab.size):
                bytes[i] = byte_length_of_token(tokenizer, i)

            return hax.named(jnp.array(bytes), Vocab)


class _EvalRunningMeans(eqx.Module):
    token_avg_loss: RunningMean  # average loss averaged over all tokens
    loss_per_tag: RunningMean  # average loss per tag
    bpb: RunningMean  # bits per byte averaged over all tokens
    bpb_per_tag: RunningMean  # bits per byte per tag

    @staticmethod
    def zeros_like(total: Arrayish, per_tag: Arrayish) -> "_EvalRunningMeans":
        z = RunningMean.zeros_like(total)
        per_tag = RunningMean.zeros_like(per_tag)
        return _EvalRunningMeans(z, per_tag, z, per_tag)<|MERGE_RESOLUTION|>--- conflicted
+++ resolved
@@ -195,19 +195,14 @@
     def eval_callback(step: StepInfo):
         results = dict()
         with levanter.tracker.capture_time() as time_fn:
-<<<<<<< HEAD
-            original_result = evaluator.evaluate(step.model)
-            results[prefix] = original_result
-            if(step.use_ema):
-                results[_join_prefix(prefix, 'ema')] = evaluator.evaluate(step.state.ema_model)
-            
-        for p, result in results.items():
-            log_dict = {
-                # log micro average as just "loss"
-                _join_prefix(p, "loss"): result.micro_avg_loss,
-                _join_prefix(p, "loading_time"): result.total_eval_loading_time,
-                _join_prefix(p, "total_time"): time_fn(),
-            }
+            result = evaluator.evaluate(step.eval_model)
+
+        log_dict = {
+            # log micro average as just "loss"
+            _join_prefix(prefix, "loss"): result.micro_avg_loss,
+            _join_prefix(prefix, "loading_time"): result.total_eval_loading_time,
+            _join_prefix(prefix, "total_time"): time_fn(),
+        }
 
             logger.info(f"{p} loss: {result.micro_avg_loss:.3f}")
             has_tags = len(evaluator.dataset.tag_to_index) > 1  # 1 tag means there's no difference between micro and macro
@@ -224,26 +219,6 @@
                     logger.info(f"{tag} macro loss: {loss:.3f}")
 
             for tag, loss in result.tag_micro_losses.items():
-=======
-            result = evaluator.evaluate(step.eval_model)
-
-        log_dict = {
-            # log micro average as just "loss"
-            _join_prefix(prefix, "loss"): result.micro_avg_loss,
-            _join_prefix(prefix, "loading_time"): result.total_eval_loading_time,
-            _join_prefix(prefix, "total_time"): time_fn(),
-        }
-
-        logger.info(f"{prefix} loss: {result.micro_avg_loss:.3f}")
-        has_tags = len(evaluator.dataset.tag_to_index) > 1  # 1 tag means there's no difference between micro and macro
-        if has_tags:
-            log_dict[_join_prefix(prefix, "macro_loss")] = result.macro_avg_loss
-
-            for tag, loss in result.tag_macro_losses.items():
-                # don't log leaf tag macro losses because it doesn't mean anything different than micro loss
-                if tag in evaluator.dataset.tag_to_index:
-                    continue
->>>>>>> 04a81ca2
                 if not tag:
                     continue
                 if tag in evaluator.dataset.tag_to_index:
