import asyncio
import dataclasses
import logging
import time
import warnings
from collections import defaultdict
from dataclasses import dataclass
from functools import lru_cache
from typing import AsyncIterator, Callable, Generic, Iterable, Iterator, Optional, Tuple, TypeVar

import equinox
import jax
from jax import Array
from jax import numpy as jnp
from jax import tree_util as jtu
from jax.experimental import multihost_utils
from jax.sharding import Mesh, PartitionSpec
from jaxtyping import PyTree
from optax.tree_utils import tree_zeros_like

import haliax as hax
from haliax import is_named_array
from haliax._src.util import index_where
from haliax.partitioning import ResourceMapping

from levanter.data.dataset import AsyncDataset
<<<<<<< HEAD
=======
from levanter.data.utils import batched
from levanter.models.attention import AttentionMask
from levanter.models.lm_model import LmExample
>>>>>>> 22356c08
from levanter.schedule import BatchSchedule, IntSchedule
from levanter.shapes import NamedShapeSpec, ShapeSpec, to_raw_shape
from levanter.utils.background_iterable import BackgroundIterator
from levanter.utils.jax_utils import local_cpu_mesh, use_cpu_device
from levanter.utils.thread_utils import AsyncIteratorWrapper, blocking_wait


Ex = TypeVar("Ex")

_TensorSliceIndex = tuple[slice, ...]
logger = logging.getLogger(__name__)


<<<<<<< HEAD
def local_indices_for_bs_and_sharding(sharding: jax.sharding.Sharding, batch_size: int) -> dict[jax.Device, range]:
    """Return the local indices for each device for a given batch size and sharding."""
    local_indices_map = sharding.addressable_devices_indices_map((batch_size,))
    # we just want all the indices
    local_device_indices: dict[jax.Device, range] = {
        device: range(*idx[0].indices(batch_size)) for device, idx in local_indices_map.items() if idx is not None
    }
    return local_device_indices


=======
>>>>>>> 22356c08
# NOTE: In general there are a lot of different indices flying around. Here's a quick guide:
# - `step` or `batch_number` or `bn` is the training step or batch number
# - `global` indices refer to the index into the datastore
# - `local` indices refer to the index into the batch. These start at 0 for every batch and go up to the batch size.

# That is, for each batch, we have:
# global_offset = global_offset_at_step(bn)
# batch_size = batch_size_at_step(bn)
# local_data_to_global_map = {i: global_offset + i for i in range(batch_size)}

# But note that we only load the data we need for our local devices, so we only load a subset of the data for each batch.


@dataclass
class _Batch(Generic[Ex]):
    index: int
    global_data_offset: int
    global_size: int
    data_by_local_index: dict[int, Ex]


class DataLoader(Iterable[Ex]):
    def __init__(
        self,
        data: AsyncDataset[Ex],
        batch_size: int | IntSchedule | hax.Axis,
        *,
        batch_axis_name: str | None = None,
        max_buffered_batches: Optional[int] = 64,
        mesh: Mesh,
        axis_resources: Optional[ResourceMapping],
        prefetch_size: int = 32,
        pad_final_batch: bool = True,
        allow_nondivisible_batch_size: bool = False,
    ):
        """
        Batch- and NamedArray-aware data loader. This class works with an [AsyncDataset][], a Mesh,
        and a resource mapping to load data in a way that is aware of the batch axis and the sharding
        of the data. In general, each machine only loads the data that it needs to process.

        (At the moment, it's not smart enough to load parts of examples if examples are sharded across machines,
        but whole examples are handled correctly.)

        Args:
            batch_size (int | IntSchedule | None): The size of the batch or a schedule for the size of the batch
            data (AsyncDataset[Ex]): The dataset to load from
            max_buffered_batches (Optional[int]): The maximum number of batches to buffer. If None, the buffer is unbounded.
             If <0, the buffer is disabled and single threaded operation is used.
            axis_resources (Optional[ResourceMapping]): axis mapping
            prefetch_size (int): The number of batches to prefetch at once
            mesh (Mesh): The mesh to use
            batch_axis_name (str | None): The name of the batch axis. If None, defaults to "batch" unless batch_size is an Axis.
<<<<<<< HEAD

=======
            pad_final_batch (bool): If True, the final batch will be padded to the size of the previous batch.
            allow_nondivisible_batch_size (bool): All the batch size to be non-divisible by the data axis size (typically the number of devices).
>>>>>>> 22356c08
        """
        self.max_buffered_batches = max_buffered_batches
        self.prefetch_size = prefetch_size
        self.axis_resources = axis_resources
        self.data_store = data
        self.mesh = mesh

        if isinstance(batch_size, hax.Axis):
            assert batch_axis_name is None
            self.batch_axis_name = batch_size.name
            self.scheduler = BatchSchedule(batch_size.size)
        else:
            self.batch_axis_name = batch_axis_name or "batch"
            self.scheduler = BatchSchedule(batch_size)

        self._batch_sharding = hax.partitioning.sharding_for_axis(self.batch_axis_name, axis_resources, mesh)
<<<<<<< HEAD
=======
        with mesh:
            self._data_axis_size = hax.partitioning.physical_axis_size(self.batch_axis_name, axis_resources)

        assert self._data_axis_size is not None, "Data axis size must be known. Make sure you're passing in a mesh"

        self._allow_non_divisible_batch_size = allow_nondivisible_batch_size
        self._pad_final_batch = pad_final_batch
>>>>>>> 22356c08

        with local_cpu_mesh():
            # It's important that all data loading happens CPU side. We might relax this one day.
            current_len = blocking_wait(self.data_store.current_len())
            if current_len is not None and current_len <= 0:
                logger.warning("Data store currently has no data. We will block until data is available.")

            initial_example = blocking_wait(self.data_store.getitem_async(0))
            self._ex_leaves, self._ex_structure = jax.tree.flatten(initial_example, is_leaf=is_named_array)
            self._padding_example = _make_padding_example(initial_example)

        if not self._allow_non_divisible_batch_size:
            self._check_batch_size_divisibility()

    def _check_batch_size_divisibility(self):
        for size in self.scheduler.unique_batch_sizes():
            if size % self._data_axis_size != 0:
                raise ValueError(
                    f"Batch size {size} is not divisible by data axis size {self._data_axis_size}. "
                    "This will lead to incorrect sharding. Set allow_non_divisible_batch_size=True to allow this."
                )

    def local_data_indices_by_device_for_step(self, step: int) -> dict[jax.Device, range]:
        """

        Returns the 0-based indices of the data that should be loaded by each device for a given step.

        That is, if we are on step i with a fixed batch size of b, then device d should load the data at indices
        [step * bs + (d * local_bs), step * bs + ((d + 1) * local_bs) ) where local_bs is the number of data points
        that device d should load.

        In the case where the batch size is not divisible by the number of devices, the last device(s) will
        have fewer specified indices. The caller is responsible for handling this case.
        """
        batch_size = self.scheduler.batch_size_at_step(step)
        local_indices = self.compute_local_device_indices_for_bs(batch_size)

        return local_indices

    def global_data_indices_by_device_for_step(self, step: int) -> dict[jax.Device, range]:
        local_indices = self.local_data_indices_by_device_for_step(step)
        offset = self.scheduler.global_data_offset_by_step(step)

        return {device: range(offset + r.start, offset + r.stop, r.step) for device, r in local_indices.items()}

    def rounded_batch_size_at_step(self, step: int) -> int:
        return self._round_batch_size(self.scheduler.batch_size_at_step(step))

<<<<<<< HEAD
    def local_data_indices_by_device_for_step(self, step: int) -> dict[jax.Device, range]:
        """

        Returns the 0-based indices of the data that should be loaded by each device for a given step.

        That is, if we are on step i with a fixed batch size of b, then device d should load the data at indices
        [step * bs + (d * local_bs), step * bs + ((d + 1) * local_bs) ) where local_bs is the number of data points
        that device d should load.
        """
        batch_size = self.scheduler.batch_size_at_step(step)
        local_indices = self.compute_local_device_indices_for_bs(batch_size)

        return local_indices

    def global_data_indices_by_device_for_step(self, step: int) -> dict[jax.Device, range]:
        local_indices = self.local_data_indices_by_device_for_step(step)
        offset = self.scheduler.global_data_offset_by_step(step)

        return {device: range(offset + r.start, offset + r.stop, r.step) for device, r in local_indices.items()}

    def batch_axis_at_step(self, step: int):
        size = self.scheduler.batch_size_at_step(step)

        return hax.Axis(self.batch_axis_name, size)

    @lru_cache
    def compute_local_device_indices_for_bs(self, bs) -> dict[jax.Device, range]:
        return local_indices_for_bs_and_sharding(self._batch_sharding, bs)
=======
    def batch_axis_at_step(self, step: int):
        size = self.rounded_batch_size_at_step(step)

        return hax.Axis(self.batch_axis_name, size)

    def _round_batch_size(self, size: int) -> int:
        if self._data_axis_size is None:
            return size

        if size % self._data_axis_size == 0:
            return size

        if not self._allow_non_divisible_batch_size and not self._pad_final_batch:
            raise ValueError(f"Batch size {size} is not divisible by data axis size {self._data_axis_size}")

        out = _round_to_nearest_multiple(size, self._data_axis_size)

        warnings.warn(
            f"Padding batch size {size} to {out} to be divisible by data axis size {self._data_axis_size}."
            f"\n This results in a per-device batch size of {out // self._data_axis_size}. (Extra data is zeros.)"
        )

        return out

    @lru_cache
    def compute_local_device_indices_for_bs(self, bs) -> dict[jax.Device, range]:
        """Return the local indices for each device for a given batch size and sharding."""
        rounded_bs = self._round_batch_size(bs)
        local_indices_map = self._batch_sharding.addressable_devices_indices_map((rounded_bs,))
        # we just want all the indices
        local_device_indices: dict[jax.Device, range] = {
            device: range(*idx[0].indices(rounded_bs)) for device, idx in local_indices_map.items() if idx is not None
        }
        local_device_indices_clipped = {
            device: range(max(0, r.start), min(rounded_bs, r.stop)) for device, r in local_device_indices.items()
        }
        return local_device_indices_clipped
>>>>>>> 22356c08

    def __iter__(self):
        return self.iter_from_step(None)

    def iter_from_step(self, start_from_batch: Optional[int] = None):
        # sometimes we pass in an array for the start_from_batch, so we need to check for that
        start_from_batch = int(start_from_batch) if start_from_batch is not None else None
        return DataLoaderIterator(self, start_from_batch=start_from_batch)

    def has_len(self):
        return self.data_store.is_finite()

    def __len__(self):
        if not self.has_len():
            raise ValueError("DataLoader has no length")
        return blocking_wait(self.data_store.async_len())


class DataLoaderIterator(Iterator[Ex]):
    def __init__(self, data_loader: DataLoader, start_from_batch: Optional[int] = None):
        self.dl = data_loader
        self._start_from_batch = start_from_batch
        self.mapping = self.dl.axis_resources
        if self.mapping is None:
            self.mapping = hax.partitioning.current_thread_local_mapping()

        buffered_batches = self.dl.max_buffered_batches
        self._batches: Iterator[Ex]
        if buffered_batches == 0:
            self._batches = AsyncIteratorWrapper(self._produce_batches())
        else:
            self._batches = _JaxCpuBackgroundIterator(self._produce_batches, max_capacity=buffered_batches)

    def __next__(self):
        time_start = time.time()
        individual_data_batch = next(self._batches)
        batch = self._batchify_local_data(individual_data_batch)

        time_end = time.time()
        if (time_end - time_start) > 0.5:
            logger.info(f"Prefetch wasn't fast enough: {time_end - time_start:.3f}")
        return batch

    def __del__(self):
        if hasattr(self, "_batches") and hasattr(self._batches, "stop"):
            self._batches.stop()

    async def _produce_batches(self):
        batch_number = self._start_from_batch or 0
        done = False
        while not done:
            # we try to prefetch multiple batches at a time
            target_next_batch_number = batch_number + self.dl.prefetch_size
            max_achievable_batch_number, final_batch_size = await self._dataset_get_available_batch_number(
                target_next_batch_number
            )

            assert batch_number <= max_achievable_batch_number <= target_next_batch_number

            if max_achievable_batch_number < target_next_batch_number:
                done = True
            else:
                assert final_batch_size is None

            next_batch_numbers = list(range(batch_number, min(target_next_batch_number, max_achievable_batch_number)))

            if len(next_batch_numbers) == 0:
                logger.info(f"Breaking because no more data available at batch number {batch_number}")
                break

<<<<<<< HEAD
            time_start = time.time()
            batch_of_batches: list[_Batch[Ex]] = await self._do_retrieve_batch_of_batches(next_batch_numbers)
            time_end = time.time()
            logger.debug(f"Time to get {len(next_batch_numbers)} batches: {time_end - time_start:.3f}")

=======
            batches = [
                _Batch(
                    bn, self.dl.scheduler.global_data_offset_by_step(bn), self.dl.scheduler.batch_size_at_step(bn), {}
                )
                for bn in next_batch_numbers
            ]

            if final_batch_size is not None:
                batches[-1] = dataclasses.replace(batches[-1], global_size=final_batch_size)

            time_start = time.time()
            batch_of_batches: list[_Batch[Ex]] = await self._do_retrieve_batch_of_batches(batches)
            time_end = time.time()
            logger.debug(f"Time to get {len(next_batch_numbers)} batches: {time_end - time_start:.3f}")

>>>>>>> 22356c08
            for batch in batch_of_batches:
                yield batch

            batch_number = next_batch_numbers[-1] + 1

<<<<<<< HEAD
    async def _dataset_get_available_batch_number(self, target_max_batch_number: int) -> int:
=======
        logger.info(f"DataLoaderIterator finished at batch number {batch_number}")

    async def _dataset_get_available_batch_number(self, target_max_batch_number: int) -> tuple[int, Optional[int]]:
>>>>>>> 22356c08
        """
        Wait until the data store has enough data to support the given batch number. If
        the data store is finite, this will wait until the data store has at least `target_max_batch_number` batches
        or until the data store is exhausted, in which case it will return the last batch number that the data store
        has data for.
<<<<<<< HEAD
=======

        Returns:
            int: The batch number that the data store has data for.
            int: The size of the final batch if the final batch is partial and needs to be padded.
>>>>>>> 22356c08
        """
        if self.dl.data_store.is_finite():
            next_end = self.dl.scheduler.global_data_offset_by_step(target_max_batch_number)
            available_len = await self.dl.data_store.wait_until_len_at_least(next_end)

<<<<<<< HEAD
            while available_len < next_end:
                # backoff until we find a batch size we can support
                # TODO: we could be much smarter about this but unlikely to be a bottle neck
                target_max_batch_number -= 1
                next_end = self.dl.scheduler.global_data_offset_by_step(target_max_batch_number)
                if target_max_batch_number < 0:
                    raise ValueError("No data available")
=======
            at_the_end = available_len < next_end
>>>>>>> 22356c08

            if available_len < next_end:
                target_max_batch_number = self.dl.scheduler.find_step_containing_offset(available_len)
                next_end = self.dl.scheduler.global_data_offset_by_step(target_max_batch_number)
                logger.info(f"Data store exhausted after {target_max_batch_number} batches.")

<<<<<<< HEAD
=======
            # if we are padding the final batch, we want to see if there is data past the end of the last batch
            if at_the_end and self.dl._pad_final_batch and available_len > next_end:
                partial_batch_size = available_len - next_end
                logger.info(f"Partial batch size: {partial_batch_size}")
                return target_max_batch_number + 1, partial_batch_size

        return target_max_batch_number, None

>>>>>>> 22356c08
    def _batchify_local_data(self, batch: _Batch[Ex]) -> Ex:
        """
        Stacks the individual examples (pytrees) into a single example (pytree) with the batch axis added
        and creates a global array for each leaf of the example.
        """
        cache: dict[tuple[int, int], list[Array | hax.NamedArray]] = {}
<<<<<<< HEAD
        Batch = hax.Axis(self.dl.batch_axis_name, batch.global_size)
=======
        padded_batch_size = self.dl.rounded_batch_size_at_step(batch.index)
        Batch = hax.Axis(self.dl.batch_axis_name, padded_batch_size)
>>>>>>> 22356c08

        def get_local_batch(begin: int, end: int) -> list:
            if (begin, end) in cache:
                return cache[(begin, end)]

            local_data = []
            for i in range(begin, end):
                try:
                    local_data.append(batch.data_by_local_index[i])
                except KeyError:
                    assert self.dl._allow_non_divisible_batch_size or self.dl._pad_final_batch
                    local_data.append(self.dl._padding_example)

            # TODO: if we ever do "big data" (i.e. huge examples) we might want to be able to load part of an example
            # which will require support from the datastore (i.e. tensorstore)
<<<<<<< HEAD
            device_batch = stack_tree(
                self.dl.batch_axis_name, [batch.data_by_local_index[i] for i in range(begin, end)]
            )
=======
            device_batch = stack_tree(self.dl.batch_axis_name, local_data)
>>>>>>> 22356c08
            batch_leaves = hax.tree_util.tree_leaves(device_batch)

            cache[(begin, end)] = batch_leaves

            return batch_leaves

        def get_local_data_for_leaf(indices: _TensorSliceIndex, leaf_index: int) -> Array:
            batch_slice = indices[0]
<<<<<<< HEAD
            begin, end, stride = batch_slice.indices(batch.global_size)
=======
            begin, end, stride = batch_slice.indices(padded_batch_size)
>>>>>>> 22356c08
            if stride != 1:
                raise ValueError("Stride must be 1")

            leaf_data = get_local_batch(begin, end)[leaf_index]

            if isinstance(leaf_data, hax.NamedArray):
                # select out the batch axis
                batch_index = index_where(lambda ax: ax.name == Batch.name, leaf_data.axes)
                new_indices = list(indices)
                new_indices[batch_index] = slice(None)
                return leaf_data.array[tuple(new_indices)]
            else:
                other_indices = indices[1:]
                if all(idx == slice(None) for idx in other_indices):
                    return leaf_data
                else:
                    return leaf_data[(..., *other_indices)]

        def make_global_array_for_leaf(leaf_index, item_leaf_shape: ShapeSpec | NamedShapeSpec):
            def get_data(indices):
                return get_local_data_for_leaf(indices, leaf_index)

            raw_array = jax.make_array_from_callback(
                to_raw_shape(item_leaf_shape),
                jax.sharding.NamedSharding(self.dl.mesh, self._pspec_for(item_leaf_shape)),
                get_data,
            )
            if isinstance(item_leaf_shape, NamedShapeSpec):
                return hax.NamedArray(raw_array, item_leaf_shape.shape)
            else:
                return raw_array

        gda_leaves = [
            make_global_array_for_leaf(leaf_index, _batchified_shape(Batch, item_leaf))
            for leaf_index, item_leaf in enumerate(self.dl._ex_leaves)
        ]
        gda_tree = jax.tree.unflatten(self.dl._ex_structure, gda_leaves)
        return gda_tree

<<<<<<< HEAD
    async def _do_retrieve_batch_of_batches(self, batch_numbers: list[int]) -> list[_Batch[Ex]]:
=======
    async def _do_retrieve_batch_of_batches(self, batch_specs: list[_Batch[None]]) -> list[_Batch[Ex]]:
>>>>>>> 22356c08
        """
        Retrieve the data for a batch of batches.

        - For each batch number, we get the mapping from our local devices to the indices in the data store that we need
          to load.
        - We then load the data for all the devices for all the batch numbers.
        - we then return each batch as a dictionary from device to the data for that device.
        """
<<<<<<< HEAD
        global_indices_for_each_batch: list[list[int]] = []
        sizes = [self.dl.scheduler.batch_size_at_step(bn) for bn in batch_numbers]
        offsets = []

        for bn in batch_numbers:
            global_offset = self.dl.scheduler.global_data_offset_by_step(bn)
            offsets.append(global_offset)
            local_indices_for_device = self.dl.local_data_indices_by_device_for_step(bn)
=======
        global_indices_for_each_batch = []

        for batch in batch_specs:
            global_offset = batch.global_data_offset
            local_indices_for_device = self.dl.local_data_indices_by_device_for_step(batch.index)
>>>>>>> 22356c08

            distinct_local_indices_this_batch = set()
            for indices in local_indices_for_device.values():
                for local_index in indices:
<<<<<<< HEAD
=======
                    if local_index >= batch.global_size:
                        assert self.dl._pad_final_batch or self.dl._allow_non_divisible_batch_size
                        continue

>>>>>>> 22356c08
                    distinct_local_indices_this_batch.add(local_index)

            global_indices_for_this_batch = [global_offset + i for i in distinct_local_indices_this_batch]
            global_indices_for_each_batch.append(global_indices_for_this_batch)

        # flattened view so we can load all the data at once
        indices_for_this_batch_of_batches: list[int] = [
            i for indices in global_indices_for_each_batch for i in indices
        ]
<<<<<<< HEAD
        individual_datums = await self.dl.data_store.get_batch(indices_for_this_batch_of_batches)
=======
        individual_datums = await self._fetch_with_logging(indices_for_this_batch_of_batches)
>>>>>>> 22356c08

        # unflatten
        global_map: dict[int, Ex] = {}
        for i, datum in enumerate(individual_datums):
            global_map[indices_for_this_batch_of_batches[i]] = datum

        out: list[_Batch[Ex]] = []

<<<<<<< HEAD
        for bn, sz, offset, global_indices_batch in zip(batch_numbers, sizes, offsets, global_indices_for_each_batch):
            local_index_to_example = {}
            for global_index in global_indices_batch:
                local_index = global_index - offset
                local_index_to_example[local_index] = global_map[global_index]

            out.append(_Batch(bn, offset, sz, local_index_to_example))
=======
        for batch, global_indices_batch in zip(batch_specs, global_indices_for_each_batch):
            local_index_to_example = {}
            for global_index in global_indices_batch:
                local_index = global_index - batch.global_data_offset
                local_index_to_example[local_index] = global_map[global_index]

            out.append(dataclasses.replace(batch, data_by_local_index=local_index_to_example))  # type: ignore
>>>>>>> 22356c08

        return out

    def _pspec_for(self, shape_spec: ShapeSpec | NamedShapeSpec) -> PartitionSpec:
        if isinstance(shape_spec, ShapeSpec):  # type: ignore
            batch_name = hax.partitioning.physical_axis_name(self.dl.batch_axis_name, self.dl.axis_resources)
            return PartitionSpec(batch_name, *((None,) * (len(shape_spec.shape) - 1)))
        else:
            return hax.partitioning.pspec_for_axis(shape_spec.shape, self.dl.axis_resources)  # type: ignore

    async def _fetch_with_logging(self, indices):
        threshold = 10.0
        task = asyncio.create_task(self.dl.data_store.get_batch(indices))

        async def watchdog():

            while not task.done():
                await asyncio.sleep(threshold)
                if not task.done():
                    logging.warning(f"Fetching data is taking longer than {threshold} seconds...")
                    logging.warning(f"Indices: {indices}")

        watchdog_task = asyncio.create_task(watchdog())

        try:
            result = await task
            return result
        finally:
            watchdog_task.cancel()


def _make_dummy_instance(batch, Pos):
    """
    Creates a dummy instance matching the shape of the provided batch.
    If the dataset is exhausted and a full batch is needed, this function returns a dummy instance
    with all elements set to zero and a segment mask filled with -1. This design ensures that the dummy
    instance does not contribute to the loss during training.
    """
    dummy_instance: LmExample = tree_zeros_like(batch[0])
    dummy_segment_mask = hax.full(Pos, -1, dtype=jnp.int32)
    dummy_attn = AttentionMask.causal().with_segment_ids(dummy_segment_mask)
    dummy_instance = dataclasses.replace(dummy_instance, attn_mask=dummy_attn)
    return dummy_instance


def stack_batches(example_iterator, Pos, Batch):
    """
    Stack examples from an iterator into a batch.

    Args:
        Batch: The batch axis.
        Pos: The position axis.
        example_iterator: An iterator of examples.

    Returns:
        A batch of examples.
    """
    # add timer here as well and profile
    with use_cpu_device():
        for batch in batched(example_iterator, Batch.size):
            if len(batch) < Batch.size:
                dummy_instance = _make_dummy_instance(batch, Pos)
                batch.extend([dummy_instance] * (Batch.size - len(batch)))
            yield stack_tree(Batch, batch)


def _batchified_shape(Batch, leaf: hax.NamedArray | Array) -> ShapeSpec | NamedShapeSpec:
    if is_named_array(leaf):
        return NamedShapeSpec((Batch,) + leaf.axes, leaf.dtype)
    else:
        return ShapeSpec((Batch.size,) + leaf.shape, leaf.dtype)


class _JaxCpuBackgroundIterator(BackgroundIterator[Ex]):
    """
    We want the thread to only use the CPU device.
    """

    def __init__(self, producer_fn: Callable[[], Iterator[Ex] | AsyncIterator[Ex]], max_capacity: Optional[int]):
        super().__init__(producer_fn, max_capacity)

    def _fill_queue_with_batches(self):
        with local_cpu_mesh():
            super()._fill_queue_with_batches()


@equinox.filter_jit
def stack_tree(batch_name, individual_datums):
    def _stack_leaves_unchecked(*leaves):
        if is_named_array(leaves[0]):
            return hax.stack(batch_name, leaves)
        else:
            return jnp.stack(leaves)

    return jax.tree.map(_stack_leaves_unchecked, *individual_datums, is_leaf=is_named_array)


def check_sharded_consistency(tree: PyTree, check_disjoint_indices_are_different: bool = False):
    """Checks the following consistency conditions on an array:
    - all replicas have the same data
    - if check_disjoint_indices_are_different is True, then all shards with disjoint indices have different data
    """
    # index is a tuple[slice, ...], slices are obnoxiously not hashable so we have to convert to tuple

    def check_array(array):
        def _to_tuple(index: Tuple[slice, ...]) -> Tuple[Tuple[int, int], ...]:
            my_indices: Tuple[Tuple[int, int], ...] = tuple(
                s.indices(axis_size)[0:2] for axis_size, s in zip(array.shape, index)
            )

            return my_indices

        replicas_by_index = defaultdict(list)
        for shard in array.global_shards:
            replicas_by_index[_to_tuple(shard.index)].append(shard)

        # global shards is not necessarily sorted consistently, so we have to sort the indices
        sorted_indices = sorted(replicas_by_index.keys())

        # ok now get canonical versions of each index
        replica_0_arrays = {}

        for index in sorted_indices:
            shards = replicas_by_index[index]
            try:
                leader = next(s for s in shards if s.replica_id == 0)
            except StopIteration:
                raise ValueError("No replica 0 for index", index)

            data = leader.data
            if data is None:
                shard_shape = [s[1] - s[0] for s in index]
                data = jnp.zeros(shard_shape, dtype=array.dtype)

            replica_0_array = multihost_utils.broadcast_one_to_all(data, is_source=leader.data is not None)
            replica_0_arrays[index] = replica_0_array

        for shard in array.addressable_shards:
            replica_0_array = replica_0_arrays[_to_tuple(shard.index)]
            assert shard.data is not None

            if not jnp.array_equal(shard.data, replica_0_array, equal_nan=True):
                raise ValueError("Shard data does not match replica 0 data", shard, replica_0_array)

            if check_disjoint_indices_are_different:
                for other_index, other_array in replica_0_arrays.items():
                    if other_index == _to_tuple(shard.index):
                        continue

                    if shard.index != other_index:
                        if jnp.array_equal(shard.data, other_array, equal_nan=True):
                            raise ValueError(
                                "Shard data is the same as another shard with disjoint indices", shard, other_array
                            )

    for leaf in jtu.tree_leaves(tree):
        check_array(leaf)


def _make_padding_example(ex: Ex) -> Ex:
    with local_cpu_mesh():
        return tree_zeros_like(ex)


def _round_to_nearest_multiple(x: int, multiple: int) -> int:
    return ((x + multiple - 1) // multiple) * multiple<|MERGE_RESOLUTION|>--- conflicted
+++ resolved
@@ -24,12 +24,9 @@
 from haliax.partitioning import ResourceMapping
 
 from levanter.data.dataset import AsyncDataset
-<<<<<<< HEAD
-=======
 from levanter.data.utils import batched
 from levanter.models.attention import AttentionMask
 from levanter.models.lm_model import LmExample
->>>>>>> 22356c08
 from levanter.schedule import BatchSchedule, IntSchedule
 from levanter.shapes import NamedShapeSpec, ShapeSpec, to_raw_shape
 from levanter.utils.background_iterable import BackgroundIterator
@@ -43,19 +40,6 @@
 logger = logging.getLogger(__name__)
 
 
-<<<<<<< HEAD
-def local_indices_for_bs_and_sharding(sharding: jax.sharding.Sharding, batch_size: int) -> dict[jax.Device, range]:
-    """Return the local indices for each device for a given batch size and sharding."""
-    local_indices_map = sharding.addressable_devices_indices_map((batch_size,))
-    # we just want all the indices
-    local_device_indices: dict[jax.Device, range] = {
-        device: range(*idx[0].indices(batch_size)) for device, idx in local_indices_map.items() if idx is not None
-    }
-    return local_device_indices
-
-
-=======
->>>>>>> 22356c08
 # NOTE: In general there are a lot of different indices flying around. Here's a quick guide:
 # - `step` or `batch_number` or `bn` is the training step or batch number
 # - `global` indices refer to the index into the datastore
@@ -108,12 +92,8 @@
             prefetch_size (int): The number of batches to prefetch at once
             mesh (Mesh): The mesh to use
             batch_axis_name (str | None): The name of the batch axis. If None, defaults to "batch" unless batch_size is an Axis.
-<<<<<<< HEAD
-
-=======
             pad_final_batch (bool): If True, the final batch will be padded to the size of the previous batch.
             allow_nondivisible_batch_size (bool): All the batch size to be non-divisible by the data axis size (typically the number of devices).
->>>>>>> 22356c08
         """
         self.max_buffered_batches = max_buffered_batches
         self.prefetch_size = prefetch_size
@@ -130,8 +110,6 @@
             self.scheduler = BatchSchedule(batch_size)
 
         self._batch_sharding = hax.partitioning.sharding_for_axis(self.batch_axis_name, axis_resources, mesh)
-<<<<<<< HEAD
-=======
         with mesh:
             self._data_axis_size = hax.partitioning.physical_axis_size(self.batch_axis_name, axis_resources)
 
@@ -139,7 +117,6 @@
 
         self._allow_non_divisible_batch_size = allow_nondivisible_batch_size
         self._pad_final_batch = pad_final_batch
->>>>>>> 22356c08
 
         with local_cpu_mesh():
             # It's important that all data loading happens CPU side. We might relax this one day.
@@ -188,36 +165,6 @@
     def rounded_batch_size_at_step(self, step: int) -> int:
         return self._round_batch_size(self.scheduler.batch_size_at_step(step))
 
-<<<<<<< HEAD
-    def local_data_indices_by_device_for_step(self, step: int) -> dict[jax.Device, range]:
-        """
-
-        Returns the 0-based indices of the data that should be loaded by each device for a given step.
-
-        That is, if we are on step i with a fixed batch size of b, then device d should load the data at indices
-        [step * bs + (d * local_bs), step * bs + ((d + 1) * local_bs) ) where local_bs is the number of data points
-        that device d should load.
-        """
-        batch_size = self.scheduler.batch_size_at_step(step)
-        local_indices = self.compute_local_device_indices_for_bs(batch_size)
-
-        return local_indices
-
-    def global_data_indices_by_device_for_step(self, step: int) -> dict[jax.Device, range]:
-        local_indices = self.local_data_indices_by_device_for_step(step)
-        offset = self.scheduler.global_data_offset_by_step(step)
-
-        return {device: range(offset + r.start, offset + r.stop, r.step) for device, r in local_indices.items()}
-
-    def batch_axis_at_step(self, step: int):
-        size = self.scheduler.batch_size_at_step(step)
-
-        return hax.Axis(self.batch_axis_name, size)
-
-    @lru_cache
-    def compute_local_device_indices_for_bs(self, bs) -> dict[jax.Device, range]:
-        return local_indices_for_bs_and_sharding(self._batch_sharding, bs)
-=======
     def batch_axis_at_step(self, step: int):
         size = self.rounded_batch_size_at_step(step)
 
@@ -255,7 +202,6 @@
             device: range(max(0, r.start), min(rounded_bs, r.stop)) for device, r in local_device_indices.items()
         }
         return local_device_indices_clipped
->>>>>>> 22356c08
 
     def __iter__(self):
         return self.iter_from_step(None)
@@ -326,13 +272,6 @@
                 logger.info(f"Breaking because no more data available at batch number {batch_number}")
                 break
 
-<<<<<<< HEAD
-            time_start = time.time()
-            batch_of_batches: list[_Batch[Ex]] = await self._do_retrieve_batch_of_batches(next_batch_numbers)
-            time_end = time.time()
-            logger.debug(f"Time to get {len(next_batch_numbers)} batches: {time_end - time_start:.3f}")
-
-=======
             batches = [
                 _Batch(
                     bn, self.dl.scheduler.global_data_offset_by_step(bn), self.dl.scheduler.batch_size_at_step(bn), {}
@@ -348,55 +287,35 @@
             time_end = time.time()
             logger.debug(f"Time to get {len(next_batch_numbers)} batches: {time_end - time_start:.3f}")
 
->>>>>>> 22356c08
             for batch in batch_of_batches:
                 yield batch
 
             batch_number = next_batch_numbers[-1] + 1
 
-<<<<<<< HEAD
-    async def _dataset_get_available_batch_number(self, target_max_batch_number: int) -> int:
-=======
         logger.info(f"DataLoaderIterator finished at batch number {batch_number}")
 
     async def _dataset_get_available_batch_number(self, target_max_batch_number: int) -> tuple[int, Optional[int]]:
->>>>>>> 22356c08
         """
         Wait until the data store has enough data to support the given batch number. If
         the data store is finite, this will wait until the data store has at least `target_max_batch_number` batches
         or until the data store is exhausted, in which case it will return the last batch number that the data store
         has data for.
-<<<<<<< HEAD
-=======
 
         Returns:
             int: The batch number that the data store has data for.
             int: The size of the final batch if the final batch is partial and needs to be padded.
->>>>>>> 22356c08
         """
         if self.dl.data_store.is_finite():
             next_end = self.dl.scheduler.global_data_offset_by_step(target_max_batch_number)
             available_len = await self.dl.data_store.wait_until_len_at_least(next_end)
 
-<<<<<<< HEAD
-            while available_len < next_end:
-                # backoff until we find a batch size we can support
-                # TODO: we could be much smarter about this but unlikely to be a bottle neck
-                target_max_batch_number -= 1
-                next_end = self.dl.scheduler.global_data_offset_by_step(target_max_batch_number)
-                if target_max_batch_number < 0:
-                    raise ValueError("No data available")
-=======
             at_the_end = available_len < next_end
->>>>>>> 22356c08
 
             if available_len < next_end:
                 target_max_batch_number = self.dl.scheduler.find_step_containing_offset(available_len)
                 next_end = self.dl.scheduler.global_data_offset_by_step(target_max_batch_number)
                 logger.info(f"Data store exhausted after {target_max_batch_number} batches.")
 
-<<<<<<< HEAD
-=======
             # if we are padding the final batch, we want to see if there is data past the end of the last batch
             if at_the_end and self.dl._pad_final_batch and available_len > next_end:
                 partial_batch_size = available_len - next_end
@@ -405,19 +324,14 @@
 
         return target_max_batch_number, None
 
->>>>>>> 22356c08
     def _batchify_local_data(self, batch: _Batch[Ex]) -> Ex:
         """
         Stacks the individual examples (pytrees) into a single example (pytree) with the batch axis added
         and creates a global array for each leaf of the example.
         """
         cache: dict[tuple[int, int], list[Array | hax.NamedArray]] = {}
-<<<<<<< HEAD
-        Batch = hax.Axis(self.dl.batch_axis_name, batch.global_size)
-=======
         padded_batch_size = self.dl.rounded_batch_size_at_step(batch.index)
         Batch = hax.Axis(self.dl.batch_axis_name, padded_batch_size)
->>>>>>> 22356c08
 
         def get_local_batch(begin: int, end: int) -> list:
             if (begin, end) in cache:
@@ -433,13 +347,7 @@
 
             # TODO: if we ever do "big data" (i.e. huge examples) we might want to be able to load part of an example
             # which will require support from the datastore (i.e. tensorstore)
-<<<<<<< HEAD
-            device_batch = stack_tree(
-                self.dl.batch_axis_name, [batch.data_by_local_index[i] for i in range(begin, end)]
-            )
-=======
             device_batch = stack_tree(self.dl.batch_axis_name, local_data)
->>>>>>> 22356c08
             batch_leaves = hax.tree_util.tree_leaves(device_batch)
 
             cache[(begin, end)] = batch_leaves
@@ -448,11 +356,7 @@
 
         def get_local_data_for_leaf(indices: _TensorSliceIndex, leaf_index: int) -> Array:
             batch_slice = indices[0]
-<<<<<<< HEAD
-            begin, end, stride = batch_slice.indices(batch.global_size)
-=======
             begin, end, stride = batch_slice.indices(padded_batch_size)
->>>>>>> 22356c08
             if stride != 1:
                 raise ValueError("Stride must be 1")
 
@@ -492,11 +396,7 @@
         gda_tree = jax.tree.unflatten(self.dl._ex_structure, gda_leaves)
         return gda_tree
 
-<<<<<<< HEAD
-    async def _do_retrieve_batch_of_batches(self, batch_numbers: list[int]) -> list[_Batch[Ex]]:
-=======
     async def _do_retrieve_batch_of_batches(self, batch_specs: list[_Batch[None]]) -> list[_Batch[Ex]]:
->>>>>>> 22356c08
         """
         Retrieve the data for a batch of batches.
 
@@ -505,33 +405,19 @@
         - We then load the data for all the devices for all the batch numbers.
         - we then return each batch as a dictionary from device to the data for that device.
         """
-<<<<<<< HEAD
-        global_indices_for_each_batch: list[list[int]] = []
-        sizes = [self.dl.scheduler.batch_size_at_step(bn) for bn in batch_numbers]
-        offsets = []
-
-        for bn in batch_numbers:
-            global_offset = self.dl.scheduler.global_data_offset_by_step(bn)
-            offsets.append(global_offset)
-            local_indices_for_device = self.dl.local_data_indices_by_device_for_step(bn)
-=======
         global_indices_for_each_batch = []
 
         for batch in batch_specs:
             global_offset = batch.global_data_offset
             local_indices_for_device = self.dl.local_data_indices_by_device_for_step(batch.index)
->>>>>>> 22356c08
 
             distinct_local_indices_this_batch = set()
             for indices in local_indices_for_device.values():
                 for local_index in indices:
-<<<<<<< HEAD
-=======
                     if local_index >= batch.global_size:
                         assert self.dl._pad_final_batch or self.dl._allow_non_divisible_batch_size
                         continue
 
->>>>>>> 22356c08
                     distinct_local_indices_this_batch.add(local_index)
 
             global_indices_for_this_batch = [global_offset + i for i in distinct_local_indices_this_batch]
@@ -541,11 +427,7 @@
         indices_for_this_batch_of_batches: list[int] = [
             i for indices in global_indices_for_each_batch for i in indices
         ]
-<<<<<<< HEAD
-        individual_datums = await self.dl.data_store.get_batch(indices_for_this_batch_of_batches)
-=======
         individual_datums = await self._fetch_with_logging(indices_for_this_batch_of_batches)
->>>>>>> 22356c08
 
         # unflatten
         global_map: dict[int, Ex] = {}
@@ -554,15 +436,6 @@
 
         out: list[_Batch[Ex]] = []
 
-<<<<<<< HEAD
-        for bn, sz, offset, global_indices_batch in zip(batch_numbers, sizes, offsets, global_indices_for_each_batch):
-            local_index_to_example = {}
-            for global_index in global_indices_batch:
-                local_index = global_index - offset
-                local_index_to_example[local_index] = global_map[global_index]
-
-            out.append(_Batch(bn, offset, sz, local_index_to_example))
-=======
         for batch, global_indices_batch in zip(batch_specs, global_indices_for_each_batch):
             local_index_to_example = {}
             for global_index in global_indices_batch:
@@ -570,7 +443,6 @@
                 local_index_to_example[local_index] = global_map[global_index]
 
             out.append(dataclasses.replace(batch, data_by_local_index=local_index_to_example))  # type: ignore
->>>>>>> 22356c08
 
         return out
 
