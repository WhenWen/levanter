--- conflicted
+++ resolved
@@ -1281,13 +1281,10 @@
                 sliced_token_datasets[name] = ds.slice_dataset(end_index=simulated_length_of_dataset)
             token_datasets = sliced_token_datasets
 
-<<<<<<< HEAD
-=======
         weights = self.train_weights
         if isinstance(weights, Sequence):
             weights = rescale_mixture_schedule_for_batch_schedule(weights, batch_schedule)
 
->>>>>>> 22356c08
         mixture = MixtureDataset(
             datasets=token_datasets,
             weights=weights,
