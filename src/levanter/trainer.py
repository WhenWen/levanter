--- conflicted
+++ resolved
@@ -511,10 +511,7 @@
             axis_resources=self.compute_axis_mapping,
             prefetch_size=32,
             batch_axis_name=batch_name,
-<<<<<<< HEAD
-=======
             allow_nondivisible_batch_size=self.config.allow_nondivisible_batch_size,
->>>>>>> 22356c08
         )
 
     @cached_property
@@ -679,11 +676,7 @@
         return Axis(self.batch_axis, self.train_batch_size)
 
     @cached_property
-<<<<<<< HEAD
-    def batch_scheduler(self):
-=======
     def batch_schedule(self):
->>>>>>> 22356c08
         return BatchSchedule(self.train_batch_size)
 
     def batch_axis_at_step(self, step: int) -> Axis:
@@ -878,11 +871,7 @@
                     assert isinstance(phase, ScheduleStep)
                     if phase.value % (self.per_device_parallelism * self.data_axis_size) != 0:
                         raise ValueError(
-<<<<<<< HEAD
-                            f"At step {phase.step}, train_batch_size ({phase.value}) must be divisible by "
-=======
                             f"At step {phase.start}, train_batch_size ({phase.value}) must be divisible by "
->>>>>>> 22356c08
                             "per_device_parallelism * data_axis_size "
                             f"({self.per_device_parallelism}, {self.data_axis_size})"
                         )
@@ -894,12 +883,6 @@
 
         if self.per_device_eval_parallelism == -1:
             if self.per_device_parallelism == -1:
-<<<<<<< HEAD
-                initial_train_batch_size = value_at_step(self.train_batch_size, 0)
-                self.per_device_eval_parallelism = initial_train_batch_size // self.data_axis_size
-            else:
-                self.per_device_eval_parallelism = self.per_device_parallelism
-=======
                 tbs = max(levanter.schedule.distinct_values(self.train_batch_size))
                 self.per_device_eval_parallelism = (
                     _round_to_nearest_multiple(tbs, self.data_axis_size) // self.data_axis_size
@@ -908,7 +891,6 @@
                 self.per_device_eval_parallelism = self.per_device_parallelism
 
             logger.info(f"Setting per_device_eval_parallelism to {self.per_device_eval_parallelism}")
->>>>>>> 22356c08
 
         if self.replica_dcn_axis_size == -1:
             self.replica_dcn_axis_size = self.num_slices
