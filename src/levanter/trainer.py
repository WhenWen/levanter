import atexit
import copy
import functools
import logging as pylogging
import os
import sys
import typing
import warnings
from dataclasses import dataclass
from functools import cached_property
from pathlib import Path
from typing import Any, Callable, Dict, Iterable, List, Mapping, Optional, Protocol, Sequence, Tuple, TypeVar, Union

import equinox as eqx
import jax
import jmp
import numpy as np
from draccus import field
from jax.experimental import multihost_utils
from jax.sharding import Mesh
from jaxtyping import PRNGKeyArray, PyTree
from optax import GradientTransformation

import haliax as hax
from haliax import Axis
from haliax.partitioning import ResourceAxis, ResourceMapping, named_jit
from haliax.quantization import Fp8Config
from haliax.types import Scalar

import levanter.checkpoint
import levanter.tracker
import levanter.tracker.wandb
import levanter.utils.logging
from levanter import tracker
from levanter.callbacks import Callback, CBInfo, JitCallback, LambdaCallback, M, S, StepInfo
from levanter.checkpoint import CheckpointerConfig, load_checkpoint_or_initialize
from levanter.config import JsonAtom
from levanter.data import AsyncDataset, DataLoader
from levanter.distributed import DistributedConfig, RayConfig
from levanter.grad_accum import microbatched
from levanter.optim.model_averaging import ModelAveragingConfig
from levanter.tracker import TrackerConfig, capture_time
from levanter.trainer_state import TrainerState, saveable_training_mask
from levanter.utils import cloud_utils, fsspec_utils
from levanter.utils.jax_utils import create_fsdp_mesh, zeros_like_tree
from levanter.utils.tree_utils import inference_mode
from levanter.utils.types import ComputeLossFunction, FilterSpec


logger = pylogging.getLogger(__name__)

X = TypeVar("X")  # Input

DEFAULT_JAX_CONFIG: Dict[str, JsonAtom] = {
    "jax_threefry_partitionable": True,
    "jax_softmax_custom_jvp": True,
}


# A note on the semantics of "step" vs "next_step":
# The "step" of a TrainerState is the state after `step` steps have been taken.
# A "StepInfo"'s step is the step that was just completed. If you want the next step, use `next_step`.


@dataclass
class _Hook:
    fn: Callback
    every: int


@dataclass
class _JitHook:
    fn: JitCallback
    every: int


class TrainerHooks:
    hooks: List[_Hook]
    stateful_hooks: List[_JitHook]

    def __init__(self):
        self.hooks = []
        self.stateful_hooks = []

    def run_hooks(self, info: StepInfo, force: bool = False):
        for hook in self.hooks:
            if force or info.step % hook.every == 0:
                hook.fn.on_step(info, force=force)

    def run_jit_hooks_outside_step(self, info: StepInfo, cb_infos: Sequence[PyTree], force: bool = False):
        for s_hook, cb_info in zip(self.stateful_hooks, cb_infos):
            if force or (info.step % s_hook.every == 0):
                s_hook.fn.on_step(info, cb_info)

    def run_jit_hooks(self, state: TrainerState, grad: M, force: bool = False) -> tuple[PyTree, ...]:
        hook: _JitHook
        hook_infos = []
        for hook in self.stateful_hooks:
            hook_shape = eqx.filter_eval_shape(hook.fn.inside_step, state, grad)
            new_s = jax.lax.cond(
                force or (state.step % hook.every == 0),
                lambda: hook.fn.inside_step(state, grad),
                lambda: zeros_like_tree(hook_shape),
            )
            hook_infos.append(new_s)

        return tuple(hook_infos)

    def add_hook(self, fn: Optional[Callable[[StepInfo], Any] | JitCallback | Callback] = None, *, every: int = 1):
        def decorator(fn):
            is_something = False

            if isinstance(fn, Callback):
                self.hooks.append(_Hook(fn, every))
                is_something = True

            if isinstance(fn, JitCallback):
                self.stateful_hooks.append(_JitHook(fn, every))
                is_something = True

            if not is_something:
                if not callable(fn):
                    raise ValueError(f"fn must be callable, got {fn}")
                self.hooks.append(_Hook(LambdaCallback(fn), every))

        if fn is None:
            return decorator
        else:
            return decorator(fn)


def _unify_model_and_model_init(model: Optional[M], model_init: Optional[Callable[[], M]]) -> Callable[[], M]:
    if model is not None:
        if model_init is not None:
            raise ValueError("only one of model and model_init should be specified")

        if model is not None:
            # we can't just use `lambda: model` because JAX jit can't see captures, but it can see jax partials
            model_init = jax.tree_util.Partial(lambda m: m, model)
    elif model_init is None:
        raise ValueError("one of model and model_init must be specified")

    return model_init


class Trainer:
    config: "TrainerConfig"
    optimizer: GradientTransformation
    hooks: TrainerHooks
    tracker: levanter.tracker.Tracker
    is_trainable_param: PyTree[FilterSpec]
    _raw_loss_function: Callable
    _cmanagers: List[typing.ContextManager] = []

    def __init__(
        self,
        config: "TrainerConfig",
        optimizer: GradientTransformation,
        loss_fn: ComputeLossFunction,
        *,
        add_default_hooks: bool = True,
    ):
        """

        Args:
            config:  the trainer config
            optimizer: the optimizer, e.g. `optax.adam(1e-3)` or produced by [levanter.optim.OptimizerConfig][]
            loss_fn (Callable): the loss function. This should be a function that takes a model and some inputs and returns a
                scalar loss. It should be jit-able and should not have any side effects.
        """
        self.hooks = TrainerHooks()
        self.config = config
        self.optimizer = optimizer
        self._raw_loss_function = loss_fn
        if isinstance(config.tracker, Sequence):
            self.tracker = levanter.tracker.CompositeTracker([c.init(self.run_id) for c in config.tracker])
        else:
            self.tracker = config.tracker.init(self.run_id)

        self._cmanagers = []

        if add_default_hooks:
            self._add_default_hooks()

        self._cmanagers = []

    @cached_property
    def loss_fn(self):
        """
        Wrapped loss function that casts the model to compute precision and sets the context axis mapping to compute
        """

        @functools.wraps(self._raw_loss_function)
        def fn(model, *batch, **batch_kwargs):
            with hax.axis_mapping(self.compute_axis_mapping):
                model = self.mp.cast_to_compute(model)
                return _ensure_scalar(self._raw_loss_function(model, *batch, **batch_kwargs))

        return fn

    @property
    def run_id(self) -> str:
        """Returns the run id"""
        assert self.config.id is not None
        return self.config.id

    @property
    def mp(self) -> jmp.Policy:
        """Returns the mixed precision policy"""
        return self.config.mp

    @property
    def fp8(self) -> Optional[Fp8Config]:
        if self.config.fp8 is True:
            return Fp8Config()
        elif self.config.fp8 is False:
            return None
        else:
            return self.config.fp8

    @property
    def num_train_steps(self) -> int:
        return self.config.num_train_steps

    @typing.overload
    def add_hook(self, fn: Callable[[StepInfo], Any], *, every: int = 1):
        ...

    @typing.overload
    def add_hook(self, fn: JitCallback, *, every: int = 1):
        ...

    @typing.overload
    def add_hook(self, fn: Callback, *, every: int = 1):
        ...

    @typing.overload
    def add_hook(self, *, every: int = 1):
        ...

    def add_hook(self, fn: Optional[Callable[[StepInfo], Any] | Callback | JitCallback] = None, *, every: int = 1):
        return self.hooks.add_hook(fn, every=every)

    def run_hooks(self, info: StepInfo, force: bool = False):
        self.hooks.run_hooks(info, force=force)

    @property
    def parameter_axis_mapping(self) -> ResourceMapping:
        return self.config.parameter_axis_mapping

    @property
    def compute_axis_mapping(self) -> ResourceMapping:
        return self.config.compute_axis_mapping

    @property
    def device_mesh(self) -> Mesh:
        return self.config.device_mesh

    @property
    def TrainBatch(self):
        return self.config.TrainBatch

    @property
    def EvalBatch(self):
        return self.config.EvalBatch

    def __enter__(self):
        if len(self._cmanagers) > 0:
            raise RuntimeError("Trainer is already entered")

        self._cmanagers = [
            levanter.current_tracker(self.tracker),
            self.device_mesh,
            hax.axis_mapping(self.parameter_axis_mapping),
        ]

        for cmanager in self._cmanagers:
            cmanager.__enter__()

        return self

    def __exit__(self, *args):
        problems = []
        for cmanager in reversed(self._cmanagers):
            try:
                cmanager.__exit__(*args)
            except Exception as e:
                problems.append(e)

        self._cmanagers = []

        if len(problems) > 0:
            raise RuntimeError("Exception(s) occurred while exiting trainer", problems) from problems[0]

    def initial_state(
        self,
        training_key: PRNGKeyArray,
        model: Optional[M] = None,
        model_init: Optional[Callable[[], M]] = None,
        *,
        is_trainable: PyTree[FilterSpec] = True,
    ) -> TrainerState[M]:
        """
        Either loads a checkpoint or initializes a fresh trainer state. This is the recommended way to initialize
        a trainer state.

        This method is smart enough to handle subclasses of TrainerState. If you want to extend TrainerState, you
        can override _initialize_state_from_scratch

        Args
            is_trainable: optional filter spec for the trainable parameters. This is used to filter out non-trainable
                parameters for the optimizer state and for computing gradients. Non-trainable parameters are also
                not checkpointed. If you don't specify this, all parameters are assumed to be trainable.

        Returns:
            TrainerState: the initial state,
        """
        model_init = _unify_model_and_model_init(model, model_init)

        del model
        assert model_init is not None

        # first try to load a full trainer state checkpoint
        checkpoint_path = self.checkpoint_path

        load_checkpoint = self.config.load_checkpoint
        # we don't save the full trainer state, so we need to filter out the non-trainable parameters
        if load_checkpoint is True and not fsspec_utils.exists(checkpoint_path):
            raise FileNotFoundError(f"Checkpoint {checkpoint_path} does not exist")
        elif load_checkpoint is None:
            load_checkpoint = fsspec_utils.exists(checkpoint_path)

        if load_checkpoint is False and self.config.initialize_from is not None:
            # we're not going to load a checkpoint, so see if we can initialize from a model
            logger.info(f"Initializing from {self.config.initialize_from}")
            # todo: we are potentially holding two models in memory at once here, if we pass in a model
            # instead of a model_init and we use initialize_from. We could avoid this by deleting
            # any to-be-loaded parameters from the model before loading, but that's a bit more complicated
            # it also seems unlikely that we'd want to do this, so I'm not going to bother for now
            loaded_model = load_checkpoint_or_initialize(
                model_init,
                self.config.initialize_from,
                axis_mapping=self.parameter_axis_mapping,
                mesh=self.device_mesh,
                subpath="model",
                do_load=True,
                allow_partial=self.config.allow_partial_checkpoint,
            )()
            model_init = jax.tree_util.Partial(lambda m: m, loaded_model)

        def init_state_and_model(model_init, training_key):
            model = model_init()
            # only force trainable params to param precision. Other params are cast to compute precision
            state = TrainerState.init(
                self.optimizer,
                model,
                key=training_key,
                is_trainable=is_trainable,
                mp=self.mp,
                fp8=self.fp8,
<<<<<<< HEAD
                use_ema = self.config.use_ema,
                ema_beta = self.config.ema_beta
=======
                model_averaging=self.config.model_averaging,
>>>>>>> 04a81ca2
            )
            return state

        trainer_state_shape = eqx.filter_eval_shape(init_state_and_model, model_init, training_key)
        saveable_train_state = saveable_training_mask(trainer_state_shape, is_trainable)

        state = load_checkpoint_or_initialize(
            init_state_and_model,
            checkpoint_path,
            axis_mapping=self.parameter_axis_mapping,
            mesh=self.device_mesh,
            is_checkpointed=saveable_train_state,
            do_load=load_checkpoint,
            allow_partial=self.config.allow_partial_checkpoint,
        )(model_init, training_key)

        return state

    @property
    def checkpoint_path(self) -> str:
        checkpoint_path = self.config.load_checkpoint_path
        if checkpoint_path is None:
            checkpoint_path = self.config.checkpointer.expanded_path(self.run_id)
        return checkpoint_path

    def train_step(self, state: S, *batch: X, **batch_kwargs) -> StepInfo[S]:
        """
        Performs a single training step.
        """
        # jit hooks impose a nontrivial cost even when they're not run (since they defeat some compiler optimizations)
        # so we avoid running them when they're not needed
        # this results in two compiles, but the cost of the second compile is worth it
        hooks_this_time = any(state.step % h.every == 0 for h in self.hooks.stateful_hooks)

        with capture_time() as step_time:
            if hooks_this_time:
                loss, new_state, cb_states = self._jit_train_step_fn(state, batch, batch_kwargs)
                # force the loss so timing numbers are accurate. laziness isn't going to help here (i think?)
            else:
                loss, new_state = self._jit_train_step_fn_no_hook(state, batch, batch_kwargs)
            loss = loss.item()  # type: ignore

            info = StepInfo(new_state, loss, step_time())

            with capture_time() as hook_time:
                self.run_hooks(info)
                if hooks_this_time:
                    self.hooks.run_jit_hooks_outside_step(info, cb_states)

            levanter.tracker.log({"throughput/hook_time": hook_time()}, step=info.step)

        return info

    def training_steps(self, state: S, train_loader) -> typing.Iterator[StepInfo[S]]:
        """
        Generator that yields training steps and runs hooks.
        """
        iter_data = iter(train_loader)

        while int(state.step) < self.num_train_steps:
            with capture_time() as loading_time:
                example = next(iter_data)
            info = self.train_step(state, example)
            state = info.state

            levanter.tracker.log({"throughput/loading_time": loading_time()}, step=info.step)

            yield info

    def train(self, state: S, train_loader: Iterable[X]) -> StepInfo[S]:
        """
        Performs training until the number of steps is reached.
        """
        for info in self.training_steps(state, train_loader):
            pass

        # force hooks to run at the end
        self.run_hooks(info, force=True)

        return info

    def _add_default_hooks(self):
        from levanter import callbacks

        self.add_hook(callbacks.pbar_logger(total=self.config.num_train_steps), every=1)
        self.add_hook(callbacks.log_step_info(self.config.num_train_steps), every=1)
        # engine.add_hook(callbacks.log_memory_usage(), every=1)
        checkpointer = self.config.checkpointer.create(self.run_id)
        self.add_hook(checkpointer.on_step, every=1)  # checkpointer manages its own frequency
        if self.config.profiler:
            profile_path = self.config.log_dir / self.run_id / "profiler"
            total_prof_steps = self.config.profiler_num_steps
            if total_prof_steps + self.config.profiler_start_step > self.config.num_train_steps:
                logger.warning(
                    f"Adjusting profiler_total_steps from {total_prof_steps} to"
                    f" {self.config.num_train_steps - self.config.profiler_start_step}"
                )
                total_prof_steps = self.config.num_train_steps - self.config.profiler_start_step
            self.add_hook(
                callbacks.profile(
                    str(profile_path),
                    self.config.profiler_start_step,
                    total_prof_steps,
                    self.config.profiler_perfetto_link,
                ),
                every=1,
            )

    def add_eval_hook(self, eval_dataset, name: Optional[str] = None):
        from levanter import callbacks

        eval_loader = self.data_loader(eval_dataset, self.EvalBatch)

        if eval_loader and (self.config.max_eval_batches is None or self.config.max_eval_batches > 0):

            @eqx.filter_jit
            def eval_loss(model, *batch, **batch_kwargs):
                model = self.mp.cast_to_compute(model)
                return self.loss_fn(model, *batch, **batch_kwargs, key=None)

            self.add_hook(
                callbacks.compute_validation_loss(
                    eval_loss,
                    eval_loader,
                    max_batches=self.config.max_eval_batches,
                    name=name,
                ),
                every=self.config.steps_per_eval,
            )

    def data_loader(self, dataset: AsyncDataset[X], batch_axis: Axis) -> DataLoader[X]:
        """Creates a data loader for the given dataset and batch axis.

        Args:
            dataset (AsyncDataset): the dataset to load
            batch_axis (Axis): the batch axis

        Returns:
            DataLoader: the data loader
        """
        return DataLoader(
            batch_axis,
            dataset,
            max_buffered_batches=128,
            mesh=self.device_mesh,
            axis_resources=self.compute_axis_mapping,
            prefetch_size=32,
        )

    @cached_property
    def _jit_train_step_fn(self):
        return named_jit(
            self._train_step,
            axis_resources=self.parameter_axis_mapping,
            out_axis_resources=self.parameter_axis_mapping,
            donate_args=(True,),
        )

    @cached_property
    def _jit_train_step_fn_no_hook(self):
        return named_jit(
            functools.partial(self._train_step, _no_hooks=True),
            axis_resources=self.parameter_axis_mapping,
            out_axis_resources=self.parameter_axis_mapping,
            donate_args=(True,),
        )

    def _train_step(
        self, state: S, batch, batch_kwargs, _no_hooks=False
    ) -> tuple[Scalar, S, Sequence[CBInfo]] | tuple[Scalar, S]:
        key, new_key = jax.random.split(state.training_key)
        model = inference_mode(state.model, False)

        loss, grads = self._compute_gradients_microbatched(self.loss_fn, model, *batch, **batch_kwargs, key=key)

        with hax.axis_mapping(self.parameter_axis_mapping):
            if not _no_hooks:
                hook_infos = self.hooks.run_jit_hooks(state, grads, force=False)

        # Sophia needs to be able to access the loss function in the optimizer
        def obj_fun(trainable_model):
            model = eqx.combine(trainable_model, state.model)
            with hax.axis_mapping(self.compute_axis_mapping):
                model = self.mp.cast_to_compute(model)
                return self._raw_loss_function(model, *batch, **batch_kwargs, key=key).scalar()

        new_state = state.take_step(grads, obj_fun=obj_fun)
        new_state = hax.shard(new_state, self.parameter_axis_mapping)
        if _no_hooks:
            return loss, new_state
        else:
            return loss, new_state, hook_infos

    def _compute_gradients_microbatched(self, loss_fn, model: M, *batch, **batch_kwargs) -> tuple[Scalar, M]:
        grad_fn = eqx.filter_value_and_grad(loss_fn, has_aux=False)
        mbs = self.config.microbatch_size
        grad_fn = microbatched(
            grad_fn,
            self.TrainBatch,
            mbs,
            self.parameter_axis_mapping,
            self.compute_axis_mapping,
        )
        with hax.axis_mapping(self.compute_axis_mapping):
            return grad_fn(model, *batch, **batch_kwargs)


def _initialize_global_tracker(config, run_id):
    if isinstance(config, Sequence):
        tracker = levanter.tracker.CompositeTracker([c.init(run_id) for c in config])
    else:
        tracker = config.init(run_id)

    levanter.tracker.set_global_tracker(tracker)


@dataclass
class TrainerConfig:
    seed: int = 0  # random seed
    mp: jmp.Policy = jmp.get_policy("f32")  # mixed precision policy
    fp8: Optional[bool | Fp8Config] = None
<<<<<<< HEAD
    use_ema: bool = False
    ema_beta: float = 0.995
=======
    model_averaging: ModelAveragingConfig | None = None

>>>>>>> 04a81ca2
    wandb: Optional[tracker.wandb.WandbConfig] = None
    log_dir: Path = Path("logs/")
    id: Optional[str] = None  # run id. if None, will be set to a random string

    tracker: TrackerConfig | Tuple[TrackerConfig, ...] = field(default_factory=tracker.wandb.WandbConfig)

    # TODO: refactor callbacks
    profiler: bool = False
    profiler_start_step: int = 5
    profiler_num_steps: int = 100
    profiler_perfetto_link: bool = False

    # config related to partitioning

    batch_axis: Optional[str] = "batch"  # Batch axis for data parallel.
    fsdp_axis: Optional[Union[str, List[str]]] = "embed"  # Axis/Axes to use for FSDP
    tensor_parallel_axes: Optional[List[str]] = None  # Axes, if any, to use for tensor parallelism

    axis_resources: Mapping[str, Union[Tuple[str], str]] = field(default_factory=dict)
    """mapping from logical axis to physical axis. batch_axis, fsdp_axis, and tensor_parallel_axes are preferred"""
    parameter_axis_resources: Mapping[str, Union[Tuple[str], str]] = field(
        default_factory=dict
    )  # overrides axis_mapping for parameter
    """logical->physical mapping for parameter/optimizer sharding. fsdp_axis and tensor_parallel_axes are preferred"""

    """Interchip Interconnect (ICI) & Data Center Networking (DCN) shardings https://cloud.google.com/tpu/docs/multislice-introduction"""
    replica_ici_axis_size: int = 1
    model_axis_size: int = 1
    """how many devices within each slice for sharding with DP. Fix TP=1, the rest of the devices is for FSDP."""
    replica_dcn_axis_size: int = 1
    """how many slices in the multislice scheme for sharding with DP and TP. The rest of the devices is for FSDP."""

    # Config related to batch sizes
    train_batch_size: int = 512
    per_device_parallelism: int = -1
    """how many examples to process in parallel on each device. -1 (default) means train_batch_size/num_devices"""

    per_device_eval_parallelism: int = -1
    """how many examples to process in parallel on each device. -1 (default) means same as per_device_parallelism"""

    # Config related to duration
    num_train_steps: int = 400_000  # number of training steps
    steps_per_eval: int = 1_000  # how often to evaluate
    max_eval_batches: Optional[int] = None  # max number of batches to evaluate on. None means all batches

    checkpointer: CheckpointerConfig = field(default_factory=CheckpointerConfig)
    load_checkpoint: Optional[bool] = None
    """if None (default), we'll load a checkpoint if it exists. If true, we must load a checkpoint"""
    load_checkpoint_path: Optional[str] = None
    """can be a parent (to find latest) or a specific checkpoint. if None, will set to checkpointer.base_path."""
    initialize_from: Optional[str] = None  # Levanter trainer checkpoint to initialize from
    allow_partial_checkpoint: bool = False
    """If True, we allow loading a checkpoint that doesn't have all the parameters in the model.
        Missing parameters are initialized from the model_init function."""

    jax_config: Mapping[str, JsonAtom] = field(
        default_factory=lambda: copy.deepcopy(DEFAULT_JAX_CONFIG)
    )  # config to pass to jax.config.update

    distributed: DistributedConfig = DistributedConfig()
    ray: RayConfig = field(default_factory=RayConfig)

    # whether or not to require an accelerator (e.g. TPU or GPU).
    # default depends on the platform: on macos False, else True
    require_accelerator: Optional[bool] = None

    # whether or not to shutdown the tpu at exit. If a float, shutdown after that many seconds. True = 5 minutes
    shutdown_at_exit: Union[bool, float] = False

    @property
    def TrainBatch(self):
        return Axis("batch", self.train_batch_size)

    @property
    def EvalBatch(self):
        return Axis("batch", self.eval_batch_size)

    @property
    def microbatch_size(self):
        return self.per_device_parallelism * self.data_axis_size

    def __post_init__(self):
        if self.wandb is not None:
            warnings.warn(
                "wandb is deprecated. use tracker with type wandb instead",
                DeprecationWarning,
            )
            self.tracker = self.wandb

    def initialize(self):
        """Initializes jax, logging, setting the run name/id in the process"""
        self._initialize_jax_config()
        # Can't do full logging setup until we've initialized jax b/c we use jax for rank id
        pylogging.basicConfig(level=pylogging.INFO)
        self.distributed.initialize()
        self._validate_and_set_defaults()

        id = self._maybe_set_id()
        levanter.utils.logging.init_logging(self.log_dir, f"{id}.log")
        _initialize_global_tracker(self.tracker, id)

        self.ray.initialize()

        if self.require_accelerator is None:
            self.require_accelerator = not sys.platform.startswith("darwin")

        if self.require_accelerator:
            if jax.default_backend() == "cpu":
                raise RuntimeError("No accelerator found. Please run on a TPU or GPU.")

        if self.shutdown_at_exit is not False:
            if isinstance(self.shutdown_at_exit, bool):
                self.shutdown_at_exit = 5.0 * 60
            logger.info(f"At end of run, shutting down TPU VM in {self.shutdown_at_exit} seconds")
            atexit.register(cloud_utils.shutdown_tpu_vm, self.shutdown_at_exit)

    @cached_property
    def device_mesh(self) -> Mesh:
        return create_fsdp_mesh(
            self.replica_ici_axis_size,
            self.data_ici_axis_size,
            self.model_axis_size,
            self.replica_dcn_axis_size,
            self.data_dcn_axis_size,
        )

    @property
    def eval_batch_size(self):
        return self.per_device_eval_parallelism * self.data_axis_size

    @cached_property
    def num_slices(self):
        """number of nodes"""
        return max(getattr(device, "slice_index", 0) for device in jax.devices()) + 1

    @property
    def num_devices_per_slice(self):
        """number of devices within a slice"""
        return jax.device_count() // self.num_slices

    @property
    def data_ici_axis_size(self):
        """size of the FSDP axis within slices"""
        assert self.num_devices_per_slice % (self.replica_ici_axis_size * self.model_axis_size) == 0
        return self.num_devices_per_slice // (self.replica_ici_axis_size * self.model_axis_size)

    @property
    def data_dcn_axis_size(self):
        """size of the FSDP axis across slices"""
        assert self.num_slices % self.replica_dcn_axis_size == 0
        return self.num_slices // self.replica_dcn_axis_size

    @property
    def data_axis_size(self):
        """size of the data parallel/batch parallel axis."""
        return (
            self.data_dcn_axis_size * self.data_ici_axis_size * self.replica_dcn_axis_size * self.replica_ici_axis_size
        )

    @property
    def replica_axis_size(self):
        """size of the data parallel/batch parallel axis."""
        return self.replica_dcn_axis_size * self.replica_ici_axis_size

    @cached_property
    def compute_axis_mapping(self) -> ResourceMapping:
        """Mapping from logical axis to physical axis for compute."""
        axes_to_return = dict(self.axis_resources)

        tp_axes = self.tensor_parallel_axes or []
        if tp_axes and len(axes_to_return) > 0:
            logger.warning(f"tensor parallelism axes {tp_axes} will override axis_resources {axes_to_return}")
        for axis in tp_axes:
            axes_to_return[axis] = ResourceAxis.MODEL

        if self.batch_axis is not None:
            axes_to_return[self.batch_axis] = (ResourceAxis.REPLICA, ResourceAxis.DATA)  # type: ignore

        return axes_to_return

    @cached_property
    def parameter_axis_mapping(self) -> ResourceMapping:
        mapping = dict(self.compute_axis_mapping)

        for axis, resource in self.parameter_axis_resources.items():
            mapping[axis] = resource

        if isinstance(self.fsdp_axis, str):
            mapping[self.fsdp_axis] = ResourceAxis.DATA
        elif isinstance(self.fsdp_axis, list):
            for axis in self.fsdp_axis:
                mapping[axis] = ResourceAxis.DATA

        return mapping

    def _initialize_jax_config(self):
        for key, value in self.jax_config.items():
            jax.config.update(key, value)

    def _maybe_set_id(self):
        # always do this so we don't get weird hangs if the id isn't set right
        # for random ids, we want to ensure that all hosts have the same id
        # NB: do NOT use the run seed here. we want the run id to be independent of the seed
        seed = np.random.randint(0, 2**31 - 1)
        seed = multihost_utils.broadcast_one_to_all(jax.numpy.array(seed, dtype=np.int32)).item()

        # RUN ID comes from a few places: the config, the environment, or wandb, or a random string
        if self.id is None:
            # TODO: this doesn't work with wandb sweeps. need to reconcile when we merge
            if "RUN_ID" in os.environ:
                self.id = os.environ["RUN_ID"]
            elif self.wandb is not None and self.wandb.id is not None:
                self.id = self.wandb.id
            else:
                # wandb run ids are 8 characters [a-z0-9], which we'll emulate here
                # we also want to ensure that all hosts have the same run id
                # we do this by syncing a random seed across all hosts and then using that to generate the run id
                gen = np.random.default_rng(seed)
                self.id = "".join(gen.choice(list("abcdefghijklmnopqrstuvwxyz0123456789"), 8))

            logger.info(f"Setting run id to {self.id}")

        return self.id

    # we can't do this in post_init because we don't want to call jax.device_count before calling distributed.initialize
    def _validate_and_set_defaults(self):
        if jax.device_count() % self.model_axis_size != 0:
            raise ValueError(
                f"num_devices ({jax.device_count()}) is not divisible by model_axis_size ({self.model_axis_size})"
            )

        if (
            jax.local_device_count() % self.model_axis_size != 0
            and self.model_axis_size % jax.local_device_count() != 0
        ):
            raise ValueError("either model_axis_size or local_device_count must be divisible by the other")

        assert self.train_batch_size != -1 or self.per_device_parallelism != -1

        if self.per_device_parallelism == -1:
            self.per_device_parallelism = self.train_batch_size // self.data_axis_size

        if self.train_batch_size == -1:
            self.train_batch_size = self.per_device_parallelism * self.data_axis_size

        # validate size of per_device_parallelism
        if self.train_batch_size % (self.per_device_parallelism * self.data_axis_size) != 0:
            raise ValueError(
                f"train_batch_size ({self.train_batch_size}) must be divisible by per_device_parallelism *"
                f" data_axis_size ({self.per_device_parallelism}, {self.data_axis_size})"
            )

        if self.per_device_eval_parallelism == -1:
            self.per_device_eval_parallelism = self.per_device_parallelism

        if self.replica_dcn_axis_size == -1:
            self.replica_dcn_axis_size = self.num_slices
            logger.info(f"Setting replica_dcn_axis_size to {self.replica_dcn_axis_size}")


class AllConfig(Protocol):
    trainer: TrainerConfig


def initialize(config: TrainerConfig | AllConfig):
    """Initializes jax, logging, setting the run name/id in the process. Also initializes tracking and saves config
    as hyperparameters and an artifact"""
    if isinstance(config, TrainerConfig):
        trainer_config = config
    else:
        trainer_config = config.trainer

    trainer_config.initialize()
    levanter.tracker.log_configuration(config)


def _ensure_scalar(x: hax.types.Scalar | hax.NamedArray) -> hax.types.Scalar:
    if isinstance(x, hax.NamedArray):
        return x.scalar()
    else:
        return x<|MERGE_RESOLUTION|>--- conflicted
+++ resolved
@@ -358,12 +358,7 @@
                 is_trainable=is_trainable,
                 mp=self.mp,
                 fp8=self.fp8,
-<<<<<<< HEAD
-                use_ema = self.config.use_ema,
-                ema_beta = self.config.ema_beta
-=======
                 model_averaging=self.config.model_averaging,
->>>>>>> 04a81ca2
             )
             return state
 
@@ -585,13 +580,8 @@
     seed: int = 0  # random seed
     mp: jmp.Policy = jmp.get_policy("f32")  # mixed precision policy
     fp8: Optional[bool | Fp8Config] = None
-<<<<<<< HEAD
-    use_ema: bool = False
-    ema_beta: float = 0.995
-=======
     model_averaging: ModelAveragingConfig | None = None
 
->>>>>>> 04a81ca2
     wandb: Optional[tracker.wandb.WandbConfig] = None
     log_dir: Path = Path("logs/")
     id: Optional[str] = None  # run id. if None, will be set to a random string
