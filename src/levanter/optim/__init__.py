from .config import AdamConfig, OptimizerConfig
from .sadam import SAdamConfig
from .sophia import (  # SophiaGConfig,; SophiaGObjective,
    ScaleBySophiaState,
    SophiaHConfig,
    scale_by_sophia_g,
    scale_by_sophia_h,
)
<<<<<<< HEAD
from .muon import (
    MuonConfig,
    ScaleByMuonState
)

from .muonc import (
    MuonCConfig,
    ScaleByMuonCState
)

from .muonm import (
    MuonMConfig,
    ScaleByMuonMState
)

from .amuon import (
    AMuonConfig,
    ScaleByAMuonState
)


from .mars import (
    MarsConfig,
    ScaleByMarsState
)

from .adopt import (
    AdoptConfig,
    ScaleByAdoptState
)

from .marss import (
    MarsSimpConfig,
    ScaleByMarsSimpState
)

from .la import (
    LAConfig,
    ScaleByLAState
)

from .sophiapro import (
    ScaleBySophiaProState,
    SophiaProHConfig,
)

from .kron import (
    KronConfig,
)

from .rmsprop import (
    RMSPropMomentumConfig,
    ScaleByRMSPropMomState
)

from .soap import (
    SoapConfig
)

# from .shampoo import (
#     ShampooConfig
# )
=======
from .soap import SoapConfig
>>>>>>> 3ba05c82
<|MERGE_RESOLUTION|>--- conflicted
+++ resolved
@@ -6,7 +6,6 @@
     scale_by_sophia_g,
     scale_by_sophia_h,
 )
-<<<<<<< HEAD
 from .muon import (
     MuonConfig,
     ScaleByMuonState
@@ -68,7 +67,4 @@
 
 # from .shampoo import (
 #     ShampooConfig
-# )
-=======
-from .soap import SoapConfig
->>>>>>> 3ba05c82
+# )