--- conflicted
+++ resolved
@@ -1,14 +1,10 @@
 eval_harness:
-<<<<<<< HEAD
-  task_spec: ["hellaswag"]
-=======
 #  task_spec: ["hellaswag"]
   task_spec:
 #    - mmlu
     - task: mmlu
       num_fewshot: 1
       task_alias: mmlu_1shot
->>>>>>> 5a1cbdc0
 tokenizer: "gpt2"
 model:
   type: gpt2
